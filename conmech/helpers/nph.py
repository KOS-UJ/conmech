--- conflicted
+++ resolved
@@ -168,8 +168,7 @@
     return result
 
 
-<<<<<<< HEAD
-@njit
+@numba.njit
 def get_random_uniform_circle_numba(dim, nodes_count, low, high):
     result = np.zeros((nodes_count, dim))
     for i in range(nodes_count):
@@ -181,30 +180,6 @@
     return result
 
 
-@njit(inline="always")  # TODO: #65 Probably remove
-def length(p1, p2):
-    return np.sqrt((p1[0] - p2[0]) ** 2 + (p1[1] - p2[1]) ** 2)
-
-
-"""
-@njit
-def calculate_angle_numba(new_up_vector):
-    old_up_vector = np.array([0., 1.])
-    angle = (2 * (new_up_vector[0] >= 0) - 1) * np.arccos(np.dot(new_up_vector, old_up_vector))
-    return angle
-
-@njit
-def rotate_numba(vectors, angle):
-    s = np.sin(angle)
-    c = np.cos(angle)
-
-    rotated_vectors = np.zeros_like(vectors)
-    rotated_vectors[:, 0] = vectors[:, 0] * c - vectors[:, 1] * s
-    rotated_vectors[:, 1] = vectors[:, 0] * s + vectors[:, 1] * c
-    
-    return rotated_vectors
-"""
-=======
 @numba.njit(inline="always")
 def length(p_1, p_2):
     return np.sqrt((p_1[0] - p_2[0]) ** 2 + (p_1[1] - p_2[1]) ** 2)
@@ -225,5 +200,4 @@
 #     rotated_vectors[:, 0] = vectors[:, 0] * c - vectors[:, 1] * s
 #     rotated_vectors[:, 1] = vectors[:, 0] * s + vectors[:, 1] * c
 #
-#     return rotated_vectors
->>>>>>> d0c11154
+#     return rotated_vectors