"""
Created at 21.08.2019

@author: Michał Jureczka
@author: Piotr Bartman
"""

import matplotlib.pyplot as plt
import networkx as nx

from conmech.helpers import cmh
from conmech.helpers.config import Config


class Drawer:
    def __init__(self, state, config: Config):
        self.state = state
        self.config = config
<<<<<<< HEAD
        self.mesh = state.body
        self.node_size = 20 + (3000 / len(self.mesh.initial_nodes))
=======
        self.mesh = state.body.mesh
        self.node_size = 2 + (300 / len(self.mesh.initial_nodes))
        self.line_width = self.node_size / 2
        self.deformed_mesh_color = "k"
        self.original_mesh_color = "0.7"
        self.cmap = plt.cm.plasma
>>>>>>> 69190a7d

    def get_directory(self):
        return f"./output/{self.config.current_time} - DRAWING"

    def draw(
        self,
        fig_axes=None,
        temp_max=None,
        temp_min=None,
        show=True,
        save=False,
        save_format="png",
        title=None,
    ):
        fig, axes = fig_axes or plt.subplots()

        x_min = min(
            min(self.state.body.mesh.initial_nodes[:, 0]), min(self.state.displaced_nodes[:, 0])
        )
        x_max = max(
            max(self.state.body.mesh.initial_nodes[:, 0]), max(self.state.displaced_nodes[:, 0])
        )
        dx = x_max - x_min
        x_margin = dx * 0.2
        xlim = (x_min - x_margin, x_max + x_margin)
        y_min = min(
            min(self.state.body.mesh.initial_nodes[:, 1]), min(self.state.displaced_nodes[:, 1])
        )
        y_max = max(
            max(self.state.body.mesh.initial_nodes[:, 1]), max(self.state.displaced_nodes[:, 1])
        )
        dy = y_max - y_min
        y_margin = dy * 0.2
        ylim = (y_min - y_margin, y_max + y_margin)

        axes.fill_between(xlim, [ylim[0], ylim[0]], color="blue", alpha=0.25)
        axes.set_xlim(*xlim)
        axes.set_ylim(*ylim)

        if hasattr(self.state, "temperature"):
            temperature = self.state.temperature[:]
            self.draw_field(temperature, temp_min, temp_max, axes, fig)
        if hasattr(self.state, "electric_potential"):
            electric_potential = self.state.electric_potential[:]
            self.draw_field(electric_potential, temp_min, temp_max, axes, fig)

        if self.original_mesh_color is not None:
            self.draw_mesh(
                self.mesh.initial_nodes,
                axes,
                label="Original",
                node_color=self.original_mesh_color,
                edge_color=self.original_mesh_color,
            )

        nodes = self.state.displaced_nodes
        if self.original_mesh_color is not None:
            self.draw_mesh(
                nodes,
                axes,
                label="Deformed",
                node_color=self.deformed_mesh_color,
                edge_color=self.deformed_mesh_color,
            )
        self.draw_boundary(edges=self.mesh.contact_boundary, nodes=nodes, axes=axes, edge_color="b")
        self.draw_boundary(
            edges=self.mesh.dirichlet_boundary, nodes=nodes, axes=axes, edge_color="r"
        )
        self.draw_boundary(edges=self.mesh.neumann_boundary, nodes=nodes, axes=axes, edge_color="g")

        # turns on axis, since networkx turn them off
        plt.axis("on")
        axes.tick_params(left=True, bottom=True, labelleft=True, labelbottom=True)

        axes.set_aspect("equal", adjustable="box")
        plt.title(title)

        if show:
            fig.tight_layout()
            plt.show()
        if save:
            self.save_plot(save_format)

    def save_plot(self, format_):
        directory = self.get_directory()
        cmh.create_folders(directory)
        path = f"{directory}/{cmh.get_timestamp(self.config)}.{format_}"
        plt.savefig(
            path,
            transparent=False,
            bbox_inches="tight",
            format=format_,
            pad_inches=0.1,
            dpi=800,
        )
        plt.close()

    def draw_mesh(self, nodes, axes, label="", node_color="k", edge_color="k"):
        graph = nx.Graph()
        for i, j, k in self.mesh.elements:
            graph.add_edge(i, j)
            graph.add_edge(i, k)
            graph.add_edge(j, k)

        nx.draw(
            graph,
            pos=nodes,
            label=label,
            node_color=node_color,
            edge_color=edge_color,
            node_size=self.node_size,
            ax=axes,
        )

    def draw_boundary(self, edges, nodes, axes, label="", node_color="k", edge_color="k"):
        graph = nx.Graph()
        for edge in edges:
            graph.add_edge(edge[0], edge[1])

        nx.draw(
            graph,
            pos=nodes,
            label=label,
            node_color=node_color,
            edge_color=edge_color,
            node_size=self.node_size,
            ax=axes,
            width=self.line_width,
        )

    def draw_field(self, field, v_min, v_max, axes, fig):
        x = self.state.displaced_nodes[:, 0]
        y = self.state.displaced_nodes[:, 1]

        n_layers = 100
        axes.tricontour(x, y, self.mesh.elements, field, 15, colors="k", linewidths=0.2)
        axes.tricontourf(
            x,
            y,
            self.mesh.elements,
            field,
            n_layers,
            cmap=self.cmap,
            vmin=v_min,
            vmax=v_max,
        )

        # cbar_ax = f.add_axes([0.875, 0.15, 0.025, 0.6])
        sm = plt.cm.ScalarMappable(cmap=self.cmap, norm=plt.Normalize(vmin=v_min, vmax=v_max))
        sm.set_array([])
        fig.colorbar(sm, orientation="horizontal", label="Norm of stress tensor")<|MERGE_RESOLUTION|>--- conflicted
+++ resolved
@@ -16,17 +16,12 @@
     def __init__(self, state, config: Config):
         self.state = state
         self.config = config
-<<<<<<< HEAD
         self.mesh = state.body
-        self.node_size = 20 + (3000 / len(self.mesh.initial_nodes))
-=======
-        self.mesh = state.body.mesh
         self.node_size = 2 + (300 / len(self.mesh.initial_nodes))
         self.line_width = self.node_size / 2
         self.deformed_mesh_color = "k"
         self.original_mesh_color = "0.7"
         self.cmap = plt.cm.plasma
->>>>>>> 69190a7d
 
     def get_directory(self):
         return f"./output/{self.config.current_time} - DRAWING"
@@ -44,19 +39,19 @@
         fig, axes = fig_axes or plt.subplots()
 
         x_min = min(
-            min(self.state.body.mesh.initial_nodes[:, 0]), min(self.state.displaced_nodes[:, 0])
+            min(self.state.body.initial_nodes[:, 0]), min(self.state.displaced_nodes[:, 0])
         )
         x_max = max(
-            max(self.state.body.mesh.initial_nodes[:, 0]), max(self.state.displaced_nodes[:, 0])
+            max(self.state.body.initial_nodes[:, 0]), max(self.state.displaced_nodes[:, 0])
         )
         dx = x_max - x_min
         x_margin = dx * 0.2
         xlim = (x_min - x_margin, x_max + x_margin)
         y_min = min(
-            min(self.state.body.mesh.initial_nodes[:, 1]), min(self.state.displaced_nodes[:, 1])
+            min(self.state.body.initial_nodes[:, 1]), min(self.state.displaced_nodes[:, 1])
         )
         y_max = max(
-            max(self.state.body.mesh.initial_nodes[:, 1]), max(self.state.displaced_nodes[:, 1])
+            max(self.state.body.initial_nodes[:, 1]), max(self.state.displaced_nodes[:, 1])
         )
         dy = y_max - y_min
         y_margin = dy * 0.2
