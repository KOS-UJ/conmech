--- conflicted
+++ resolved
@@ -36,20 +36,21 @@
 
     def apply_dirichlet_condition(self):
         for dirichlet_cond in self.find_dirichlet_conditions():
-            c = self.body.mesh.boundaries.boundaries[dirichlet_cond].node_condition
-            node_count = self.body.mesh.nodes_count
-            for i, j in self.body.mesh.boundaries.get_all_boundary_indices(
+            c = self.body.boundaries.boundaries[dirichlet_cond].node_condition
+            node_count = self.body.nodes_count
+            for i, j in self.body.boundaries.get_all_boundary_indices(
                 dirichlet_cond, node_count, self.dimension
             ):
                 self.right_hand_side[:] -= self.left_hand_side[:, i] @ c[j]
+                self.right_hand_side[i] = c[j]
+
                 self.left_hand_side[:, i] = 0
                 self.left_hand_side[i, :] = 0
                 # have to be "[i][:, i]" instead of just a "[i, i]" because the i may be ndarray
                 self.left_hand_side[i][:, i] = np.eye(j.stop - j.start)
-                self.right_hand_side[i] = c[j]
 
     def find_dirichlet_conditions(self):
-        boundaries = self.body.mesh.boundaries.boundaries
+        boundaries = self.body.boundaries.boundaries
         if self.dirichlet_cond_name in boundaries:
             yield self.dirichlet_cond_name
             return
@@ -68,11 +69,7 @@
         super().__init__(dynamics, 2)
 
     def update_left_hand_side(self, var: Variables):
-<<<<<<< HEAD
         self.left_hand_side = jxh.to_dense_np(self.body.matrices.elasticity)
-=======
-        self.left_hand_side = self.body.elasticity.copy()
->>>>>>> 69190a7d
 
     def update_right_hand_side(self, var: Variables):
         self.right_hand_side = self.body.get_integrated_forces_vector_np()
@@ -83,13 +80,11 @@
         super().__init__(dynamics, 2)
 
     def update_left_hand_side(self, var: Variables):
-<<<<<<< HEAD
-        self.left_hand_side = jxh.to_dense_np(self.body.matrices.viscosity)
-=======
-        assert var.time_step is not None
-
-        self.left_hand_side = self.body.viscosity.copy() + self.body.elasticity * var.time_step
->>>>>>> 69190a7d
+        assert var.time_step is not None
+
+        self.left_hand_side = jxh.to_dense_np(
+            self.body.matrices.viscosity + self.body.matrices.elasticity * var.time_step
+        )
 
     def update_right_hand_side(self, var: Variables):
         assert var.displacement is not None
@@ -107,18 +102,11 @@
     def update_left_hand_side(self, var):
         assert var.time_step is not None
 
-<<<<<<< HEAD
         self.left_hand_side = jxh.to_dense_np(
             self.body.matrices.viscosity
             + (1 / var.time_step) * self.body.matrices.acceleration_operator
-        )  # + self.body.elasticity @ var.time_step ???
-=======
-        self.left_hand_side = (
-            self.body.viscosity
-            + (1 / var.time_step) * self.body.acceleration_operator
-            + self.body.elasticity * var.time_step
-        )
->>>>>>> 69190a7d
+            + self.body.matrices.elasticity * var.time_step
+        )
 
     def update_right_hand_side(self, var):
         assert var.displacement is not None
@@ -150,11 +138,7 @@
     def update_left_hand_side(self, var):
         assert var.time_step is not None
 
-<<<<<<< HEAD
-        ind = self.body.independent_nodes_count
-=======
-        ind = self.body.mesh.nodes_count  # 1 dimensional
->>>>>>> 69190a7d
+        ind = self.body.nodes_count  # 1 dimensional
 
         self.left_hand_side = jxh.to_dense_np(
             (1 / var.time_step) * self.body.matrices.acceleration_operator[:ind, :ind]
@@ -168,11 +152,7 @@
 
         rhs = (-1) * self.body.matrices.thermal_expansion @ var.velocity
 
-<<<<<<< HEAD
-        ind = self.body.independent_nodes_count
-=======
-        ind = self.body.mesh.nodes_count  # 1 dimensional
->>>>>>> 69190a7d
+        ind = self.body.nodes_count  # 1 dimensional
 
         rhs += (
             (1 / var.time_step)
@@ -189,13 +169,8 @@
         self.dirichlet_cond_name = "piezo_" + self.dirichlet_cond_name
 
     def update_left_hand_side(self, var):
-<<<<<<< HEAD
-        ind = self.body.independent_nodes_count
-
+        ind = self.body.nodes_count
         self.left_hand_side = jxh.to_dense_np(self.body.matrices.permittivity[:ind, :ind])
-=======
-        self.left_hand_side = self.body.permittivity.copy()
->>>>>>> 69190a7d
 
     def update_right_hand_side(self, var):
         assert var.displacement is not None
