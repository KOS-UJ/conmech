--- conflicted
+++ resolved
@@ -18,7 +18,6 @@
 )
 
 
-<<<<<<< HEAD
 @dataclass
 class ConstMatrices:
     def __init__(self):
@@ -49,19 +48,15 @@
     values = np.array(list(edges_features_dict.values()), dtype=np.float64)
     row, col, data = get_coo_sparse_data_numba(keys=keys, values=values)
     shape = (nodes_count, nodes_count)
-    edges_features_matrix = [scipy.sparse.coo_matrix((i, (row, col)), shape=shape) for i in data]
+    edges_features_matrix = [scipy.sparse.coo_matrix((i, (row, col)), shape=shape).tocsr() for i in data]
     return edges_features_matrix
 
 
 def get_dynamics(
     elements: np.ndarray,
     nodes: np.ndarray,
-    independent_indices: slice,
     body_prop: StaticBodyProperties,
 ):
-=======
-def get_dynamics(elements: np.ndarray, nodes: np.ndarray, body_prop: BodyProperties):
->>>>>>> 69190a7d
     dimension = len(elements[0]) - 1
     if dimension == 2:
         factory = DynamicsFactory2D()
@@ -83,12 +78,11 @@
         dx_dict, elements_count=len(nodes), nodes_count=len(elements)
     )
 
-<<<<<<< HEAD
-    edges_features_matrix[0] = edges_features_matrix[0].tocsr()
-    for i in range(1, len(edges_features_matrix)):
-        edges_features_matrix[i] = edges_features_matrix[i].tocsr()[
-            independent_indices, independent_indices
-        ]
+    # edges_features_matrix[0] = edges_features_matrix[0].tocsr()
+    # for i in range(1, len(edges_features_matrix)):
+    #     edges_features_matrix[i] = edges_features_matrix[i].tocsr()[
+    #         independent_indices, independent_indices
+    #     ]
 
     result.volume_at_nodes = edges_features_matrix[0]
     U = edges_features_matrix[1]
@@ -97,13 +91,7 @@
 
     # return result
 
-    V = np.asarray([edges_features_matrix[2 + j] for j in range(factory.dimension)])  # [i, i]
-=======
-    volume_at_nodes = edges_features_matrix[0]
-    U = edges_features_matrix[1]
-
     V = np.asarray([edges_features_matrix[2 + j] for j in range(factory.dimension)])
->>>>>>> 69190a7d
     W = np.asarray(
         [
             [
@@ -112,7 +100,7 @@
             ]
             for k in range(factory.dimension)
         ]
-    )  # [i, i]
+    )
 
     result.elasticity = (
         factory.calculate_constitutive_matrices(W, body_prop.mu, body_prop.lambda_)
