--- conflicted
+++ resolved
@@ -170,14 +170,12 @@
         self.reinitialize_matrices()
 
     def reinitialize_matrices(self):
-<<<<<<< HEAD
         # print("Initializing matrices...")
         def fun_dyn():
             return get_dynamics(
                 elements=self.elements,
                 nodes=self.moved_nodes,
                 body_prop=self.body_prop,
-                independent_indices=self.independent_indices,
             )
 
         self.matrices = cmh.profile(fun_dyn, baypass=True)
@@ -194,20 +192,6 @@
         self.solver_cache.lhs_temperature_sparse_jax = jxh.to_jax_sparse(
             (1 / self.time_step) * self.matrices.acceleration_operator[i, i]
             + self.matrices.thermal_conductivity[i, i]
-=======
-        (
-            self.element_initial_volume,
-            self.volume_at_nodes,
-            self.acceleration_operator,
-            self.elasticity,
-            self.viscosity,
-            self.thermal_expansion,
-            self.thermal_conductivity,
-            self.piezoelectricity,
-            self.permittivity,
-        ) = get_dynamics(
-            elements=self.mesh.elements, nodes=self.moved_nodes, body_prop=self.body_prop
->>>>>>> 69190a7d
         )
 
         if not self.with_lhs:
@@ -237,7 +221,7 @@
             self.solver_cache.free_x_free,
             self.solver_cache.lhs_boundary,
             self.solver_cache.free_x_free_inverted,
-        ) = SchurComplement.calculate_schur_complement_matrices(
+        ) = SchurComplement.calculate_schur_complement_matrices_jax(
             matrix=self.solver_cache.lhs_sparse,
             dimension=self.dimension,
             contact_indices=self.contact_indices,
