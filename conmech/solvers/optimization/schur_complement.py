"""
Created at 22.02.2021
"""
import math
from typing import Tuple

import numpy as np

from conmech.forces import Forces
from conmech.solvers._solvers import Solvers
from conmech.solvers.optimization.optimization import Optimization
from conmech.helpers import nph


class SchurComplement(Optimization):
    def __init__(
        self,
        mesh,
        inner_forces,
        outer_forces,
        coefficients,
        time_step,
        contact_law,
        friction_bound,
    ):
        super().__init__(
            mesh,
            inner_forces,
            outer_forces,
            coefficients,
            time_step,
            contact_law,
            friction_bound,
        )

        self.contact_ids = slice(0, mesh.contact_count)
        self.free_ids = slice(mesh.contact_count, mesh.independent_nodes_count)
        n = self.mesh.independent_nodes_count

        # ADDED When working with velocity v, forces_contact depend on u

        C = self.get_C()

        # Cii
        free_x_free = self.get_submatrix(
            C, indices=(self.free_ids, self.free_ids), ind_num=n
        )
        # Cit
        free_x_contact = self.get_submatrix(
            C, indices=(self.free_ids, self.contact_ids), ind_num=n
        )
        # Cti
        self.contact_x_free = self.get_submatrix(
            C, indices=(self.contact_ids, self.free_ids), ind_num=n
        )
        # Ctt
        contact_x_contact = self.get_submatrix(
            C, indices=(self.contact_ids, self.contact_ids), ind_num=n
        )

        self.free_x_contact = free_x_contact
        # CiiINV:
        self.free_x_free_inverted = np.linalg.inv(free_x_free)
        # CiiINVCit:
        _point_relations = self.free_x_free_inverted @ self.free_x_contact
        # CtiCiiINVCit:
        _point_relations = self.contact_x_free @ _point_relations
        # Ctt - CtiCiiINVCit:
        _point_relations = contact_x_contact - _point_relations
        self._point_relations = np.asarray(_point_relations)
        self.forces_free, self._point_forces = self.recalculate_forces()

    def recalculate_forces(self):
        E_split = self.get_E_split()
        # Et
        forces_contact = nph.stack_column(E_split[self.contact_ids, :])
        # Ei
        forces_free = nph.stack_column(E_split[self.free_ids, :])

        # Ebig = self.FVector - Bu + (1./self.tS) * ACCv / Ebig = self.FVector - X
        # Et = np.append(Ebig[self.i:self.n], Ebig[self.n + self.i:self.n + self.n])
        # self.Ei = np.append(Ebig[0:self.i], Ebig[self.n:self.n + self.i])

        # CiiINVEi = multiplyByDAT('E:\\SPARE\\cross ' + str(self.SizeH) + ' CiiINV.dat', self.Ei)
        _point_forces = self.free_x_free_inverted @ forces_free
        _point_forces = self.contact_x_free @ _point_forces
        # self.E = (Et - np.asarray(self.Cti.dot(CiiINVEi))).astype(np.single)
        _point_forces = forces_contact - _point_forces
        point_forces = np.asarray(_point_forces.reshape(1, -1))

        return forces_free, point_forces

    def get_C(self):
        raise NotImplementedError()

    def get_E_split(self):
        raise NotImplementedError()

    def __str__(self):
        return "schur"

    @staticmethod
    def get_submatrix(
        arrays: iter, indices: Tuple[slice, slice], ind_num: int
    ) -> np.matrix:
        ind00 = (slice(0, ind_num), slice(0, ind_num))
        ind01 = (slice(0, ind_num), slice(ind_num, 2 * ind_num))
        ind10 = (slice(ind_num, 2 * ind_num), slice(0, ind_num))
        ind11 = (slice(ind_num, 2 * ind_num), slice(ind_num, 2 * ind_num))
        result = np.bmat(
            [
                [arrays[ind00][indices], arrays[ind01][indices]],
                [arrays[ind10][indices], arrays[ind11][indices]],
            ]
        )
        return result

    @property
    def point_relations(self) -> np.ndarray:
        return self._point_relations

    @property
    def point_forces(self) -> np.ndarray:
        return self._point_forces

    def solve(
        self,
        initial_guess: np.ndarray,
        *,
        fixed_point_abs_tol: float = math.inf,
        **kwargs
    ) -> np.ndarray:
        truncated_initial_guess = self.truncate_free_points(initial_guess)
        solution_contact = super().solve(
            truncated_initial_guess,
            fixed_point_abs_tol=fixed_point_abs_tol,
            **kwargs
        )
        solution_free = self.complement_free_points(solution_contact)
        solution = self.merge(solution_contact, solution_free)
        self.iterate(solution)
        return solution

    def solve_t(self, temperature, velocity) -> np.ndarray:
        truncated_initial_guess = self.truncate_free_points(velocity)
        truncated_temperature = temperature[self.contact_ids]
        solution_contact = super().solve_t(
            truncated_temperature, truncated_initial_guess[0]
        )  # reduce dim

        _solution_free = self.T_free_x_contact @ solution_contact
        _solution_free = self.Q_free - _solution_free
        solution_free = self.T_free_x_free_inverted @ _solution_free

        _result = np.concatenate((solution_contact, solution_free))
        solution = np.squeeze(np.asarray(_result))

        self.t_vector = solution
        return solution

    def truncate_free_points(self, initial_guess: np.ndarray) -> np.ndarray:
        _result = initial_guess.reshape(2, -1)
        _result = _result[:, self.contact_ids]
        _result = _result.reshape(1, -1)
        result = _result
        return result

    def complement_free_points(self, truncated_solution: np.ndarray) -> np.ndarray:
        _result = truncated_solution.reshape(-1, 1)
        _result = self.free_x_contact @ _result
        _result = self.forces_free - _result
        result = self.free_x_free_inverted @ _result
        return result

    @staticmethod
    def merge(solution_contact: np.ndarray, solution_free: np.ndarray) -> np.ndarray:
        u_contact = solution_contact.reshape(2, -1)
        u_free = solution_free.reshape(2, -1)
        _result = np.concatenate((u_contact, u_free), axis=1)
        _result = _result.reshape(1, -1)
        result = np.squeeze(np.asarray(_result))
        return result


@Solvers.register("static", "schur", "schur complement", "schur complement method")
class Static(SchurComplement):
    def get_C(self):
        return self.B

    def get_E_split(self):
        return self.forces.F


@Solvers.register("quasistatic", "schur", "schur complement", "schur complement method")
class Quasistatic(SchurComplement):
    def __init__(
        self,
        mesh,
        inner_forces,
        outer_forces,
        coefficients,
        time_step,
        contact_law,
        friction_bound,
    ):
        self.A = mesh.A
        super().__init__(
            mesh,
            inner_forces,
            outer_forces,
            coefficients,
            time_step,
            contact_law,
            friction_bound,
        )

    def get_C(self):
        return self.A

    def get_E_split(self):
        return self.forces.F - nph.unstack(self.B @ self.u_vector.T, dim=2)

    def iterate(self, velocity):
        super(SchurComplement, self).iterate(velocity)
        self.forces_free, self._point_forces = self.recalculate_forces()


@Solvers.register("dynamic", "schur", "schur complement", "schur complement method")
class Dynamic(Quasistatic):
    def __init__(
        self,
        mesh,
        inner_forces,
        outer_forces,
        coefficients,
        time_step,
        contact_law,
        friction_bound,
    ):
        self.ACC = mesh.ACC
        self.K = mesh.K
        self.t_vector = np.zeros(mesh.independent_nodes_count)
        super().__init__(
            mesh,
            inner_forces,
            outer_forces,
            coefficients,
            time_step,
            contact_law,
            friction_bound,
        )

        T = (1 / self.time_step) \
            * self.ACC[:self.mesh.independent_nodes_count, :self.mesh.independent_nodes_count] \
            + self.K[:self.mesh.independent_nodes_count, :self.mesh.independent_nodes_count]

        # Tii
        T_free_x_free = T[self.free_ids, self.free_ids]
        # Tit
        self.T_free_x_contact = T[self.free_ids, self.contact_ids]
        # Tti
        self.T_contact_x_free = T[self.contact_ids, self.free_ids]
        # Ttt
        T_contact_x_contact = T[self.contact_ids, self.contact_ids]

        # TiiINV:
        self.T_free_x_free_inverted = np.linalg.inv(T_free_x_free)
        # TiiINVCit:
        _point_temperature = np.dot(self.T_free_x_free_inverted, self.T_free_x_contact)
        # TtiTiiINVTit:
        _point_temperature = np.dot(self.T_contact_x_free, _point_temperature)
        # Ttt - TtiTiiINVTit:
        _point_temperature = T_contact_x_contact - _point_temperature
        self._point_temperature = np.asarray(_point_temperature)

        # TODO #50
        # def inner_forces(x, y):
        #     return 0.1 * (1.25 - abs(x - 1.25) + 0.5 - abs(y - 0.5))
        #
        # def outer_forces(x, y):
        #     return 0
        #
        # self.inner_temperature = Forces(mesh, inner_forces, outer_forces)
        # self.inner_temperature.setF()

        self.Q_free, self.Q = self.recalculate_temperature()

    @property
    def T(self):
        return self._point_temperature

    def get_C(self):
        return self.A + (1 / self.time_step) * self.ACC

    def get_E_split(self):
        X = -1 * nph.unstack(self.B @ self.u_vector, dim=2)

        X += (1 / self.time_step) * nph.unstack(self.ACC @ self.v_vector, dim=2)

        C2X, C2Y = self.mesh.C2X, self.mesh.C2Y
        C2XTemp = np.squeeze(np.dot(np.transpose(C2X), self.t_vector[0:self.mesh.independent_nodes_count].transpose()))
        C2YTemp = np.squeeze(np.dot(np.transpose(C2Y), self.t_vector[0:self.mesh.independent_nodes_count].transpose()))

        X += np.stack((C2XTemp, C2YTemp), axis=-1) #TODO: Check if not -1 * 

        return self.forces.F + X

    def iterate(self, velocity):
        super(SchurComplement, self).iterate(velocity)
        self.forces_free, self._point_forces = self.recalculate_forces()
        self.Q_free, self.Q = self.recalculate_temperature()

    def recalculate_temperature(self):
        C2X, C2Y = self.mesh.C2X, self.mesh.C2Y

        C2Xv = np.squeeze(
            np.asarray(
                C2X @ self.v_vector[0: self.mesh.independent_nodes_count].transpose(),
            )
        )
        C2Yv = np.squeeze(
            np.asarray(
                C2Y @ self.v_vector[
                    self.mesh.independent_nodes_count: 2 * self.mesh.independent_nodes_count
                ].transpose()
            )
        )

        Q1 = (1 / self.time_step) * np.squeeze(
            np.asarray(
                self.ACC[:self.mesh.independent_nodes_count, :self.mesh.independent_nodes_count]
                @ self.t_vector[:self.mesh.independent_nodes_count].transpose(),
            )
        )

<<<<<<< HEAD
        QBig = Q1 - C2Xv - C2Yv
=======
        QBig = Q1 - C2Xv - C2Yv  #TODO: Check if not Q1 + C2Xv + C2Y
>>>>>>> a1f5990b
        # QBig = self.inner_temperature.F[:, 0] + Q1 - C2Xv - C2Yv  # TODO #50

        Q_free = QBig[self.free_ids]
        Q_contact = QBig[self.contact_ids]
        # TiiINVQi = multiplyByDAT(prefix + ' TiiINV.dat', self.Qi)
        _point_temperature = self.T_free_x_free_inverted @ Q_free
        Q = Q_contact - np.asarray(self.T_contact_x_free.dot(_point_temperature))

        return Q_free, Q<|MERGE_RESOLUTION|>--- conflicted
+++ resolved
@@ -333,11 +333,7 @@
             )
         )
 
-<<<<<<< HEAD
-        QBig = Q1 - C2Xv - C2Yv
-=======
         QBig = Q1 - C2Xv - C2Yv  #TODO: Check if not Q1 + C2Xv + C2Y
->>>>>>> a1f5990b
         # QBig = self.inner_temperature.F[:, 0] + Q1 - C2Xv - C2Yv  # TODO #50
 
         Q_free = QBig[self.free_ids]
