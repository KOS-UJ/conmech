--- conflicted
+++ resolved
@@ -3,12 +3,10 @@
 """
 import numpy as np
 
-<<<<<<< HEAD
-from conmech.forces import Forces
-=======
+
 from conmech.matrices import Matrices
 from conmech.forces import F
->>>>>>> f5c1418c
+
 
 
 class Solver:
