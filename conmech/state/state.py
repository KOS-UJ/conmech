"""
Created at 18.02.2021
"""

import numpy as np


class State:
    def __init__(self, body):
        self.body = body
<<<<<<< HEAD
        self.displacement: np.ndarray = np.zeros((self.body.independent_nodes_count, 2))
        self.displaced_nodes: np.ndarray = np.copy(self.body.initial_nodes)
        self.velocity: np.ndarray = np.zeros((self.body.independent_nodes_count, 2))
=======
        self.displacement: np.ndarray = np.zeros((self.body.mesh.nodes_count, 2))
        self.displaced_nodes: np.ndarray = np.copy(self.body.mesh.initial_nodes)
        self.velocity: np.ndarray = np.zeros((self.body.mesh.nodes_count, 2))
>>>>>>> 69190a7d
        self.time = 0

    def set_displacement(self, displacement_vector: np.ndarray, time: float = 0):
        self.displacement = displacement_vector.reshape((2, -1)).T
<<<<<<< HEAD
        self.displaced_nodes[: self.body.independent_nodes_count, :2] = (
            self.body.initial_nodes[: self.body.independent_nodes_count, :2]
=======
        self.displaced_nodes[: self.body.mesh.nodes_count, :2] = (
            self.body.mesh.initial_nodes[: self.body.mesh.nodes_count, :2]
>>>>>>> 69190a7d
            + self.displacement[:, :2]
        )
        self.time = time

    def set_velocity(
        self, velocity_vector: np.ndarray, time: float = 0, *, update_displacement: bool
    ):
        self.velocity = velocity_vector.reshape((2, -1)).T
        if update_displacement:
            dt = time - self.time
            self.displacement += dt * self.velocity
<<<<<<< HEAD
            self.displaced_nodes[: self.body.independent_nodes_count, :2] = (
                self.body.initial_nodes[: self.body.independent_nodes_count, :2]
=======
            self.displaced_nodes[: self.body.mesh.nodes_count, :2] = (
                self.body.mesh.initial_nodes[: self.body.mesh.nodes_count, :2]
>>>>>>> 69190a7d
                + self.displacement[:, :2]
            )
        self.time = time

    def __getitem__(self, item) -> np.ndarray:
        if item in (0, "displacement"):
            return self.displacement
        if item in (1, "velocity"):
            return self.velocity
        raise ValueError(f"Unknown coordinates {item}")

    def copy(self) -> "State":
        return self._copy_internal()

    def __copy__(self) -> "State":
        return self._copy_internal()

    def _copy_internal(self) -> "State":
        copy = State(self.body)
        copy.displacement[:] = self.displacement
        copy.displaced_nodes[:] = self.displaced_nodes
        copy.velocity[:] = self.velocity
        copy.time = self.time
        return copy


class TemperatureState(State):
    def __init__(self, body):
        super().__init__(body)
<<<<<<< HEAD
        self.temperature = np.zeros(self.body.independent_nodes_count)
=======
        self.temperature = np.zeros(self.body.mesh.nodes_count)
>>>>>>> 69190a7d

    def set_temperature(self, temperature_vector: np.ndarray):
        self.temperature = temperature_vector

    def _copy_internal(self) -> "TemperatureState":
        copy = TemperatureState(self.body)
        copy.displacement[:] = self.displacement
        copy.displaced_nodes[:] = self.displaced_nodes
        copy.velocity[:] = self.velocity
        copy.time = self.time
        copy.temperature[:] = self.temperature
        return copy


class PiezoelectricState(State):
    def __init__(self, grid):
        super().__init__(grid)
<<<<<<< HEAD
        self.electric_potential = np.zeros(self.body.independent_nodes_count)
=======
        self.electric_potential = np.zeros(self.body.mesh.nodes_count)
>>>>>>> 69190a7d

    def set_electric_potential(self, electric_vector: np.ndarray):
        self.electric_potential = electric_vector

    def _copy_internal(self) -> "PiezoelectricState":
        copy = PiezoelectricState(self.body)
        copy.displacement[:] = self.displacement
        copy.displaced_nodes[:] = self.displaced_nodes
        copy.velocity[:] = self.velocity
        copy.time = self.time
        copy.electric_potential[:] = self.electric_potential
        return copy<|MERGE_RESOLUTION|>--- conflicted
+++ resolved
@@ -8,27 +8,15 @@
 class State:
     def __init__(self, body):
         self.body = body
-<<<<<<< HEAD
-        self.displacement: np.ndarray = np.zeros((self.body.independent_nodes_count, 2))
+        self.displacement: np.ndarray = np.zeros((self.body.nodes_count, 2))
         self.displaced_nodes: np.ndarray = np.copy(self.body.initial_nodes)
-        self.velocity: np.ndarray = np.zeros((self.body.independent_nodes_count, 2))
-=======
-        self.displacement: np.ndarray = np.zeros((self.body.mesh.nodes_count, 2))
-        self.displaced_nodes: np.ndarray = np.copy(self.body.mesh.initial_nodes)
-        self.velocity: np.ndarray = np.zeros((self.body.mesh.nodes_count, 2))
->>>>>>> 69190a7d
+        self.velocity: np.ndarray = np.zeros((self.body.nodes_count, 2))
         self.time = 0
 
     def set_displacement(self, displacement_vector: np.ndarray, time: float = 0):
         self.displacement = displacement_vector.reshape((2, -1)).T
-<<<<<<< HEAD
-        self.displaced_nodes[: self.body.independent_nodes_count, :2] = (
-            self.body.initial_nodes[: self.body.independent_nodes_count, :2]
-=======
-        self.displaced_nodes[: self.body.mesh.nodes_count, :2] = (
-            self.body.mesh.initial_nodes[: self.body.mesh.nodes_count, :2]
->>>>>>> 69190a7d
-            + self.displacement[:, :2]
+        self.displaced_nodes[: self.body.nodes_count, :2] = (
+            self.body.initial_nodes[: self.body.nodes_count, :2] + self.displacement[:, :2]
         )
         self.time = time
 
@@ -39,14 +27,8 @@
         if update_displacement:
             dt = time - self.time
             self.displacement += dt * self.velocity
-<<<<<<< HEAD
-            self.displaced_nodes[: self.body.independent_nodes_count, :2] = (
-                self.body.initial_nodes[: self.body.independent_nodes_count, :2]
-=======
-            self.displaced_nodes[: self.body.mesh.nodes_count, :2] = (
-                self.body.mesh.initial_nodes[: self.body.mesh.nodes_count, :2]
->>>>>>> 69190a7d
-                + self.displacement[:, :2]
+            self.displaced_nodes[: self.body.nodes_count, :2] = (
+                self.body.initial_nodes[: self.body.nodes_count, :2] + self.displacement[:, :2]
             )
         self.time = time
 
@@ -75,11 +57,7 @@
 class TemperatureState(State):
     def __init__(self, body):
         super().__init__(body)
-<<<<<<< HEAD
-        self.temperature = np.zeros(self.body.independent_nodes_count)
-=======
-        self.temperature = np.zeros(self.body.mesh.nodes_count)
->>>>>>> 69190a7d
+        self.temperature = np.zeros(self.body.nodes_count)
 
     def set_temperature(self, temperature_vector: np.ndarray):
         self.temperature = temperature_vector
@@ -97,11 +75,7 @@
 class PiezoelectricState(State):
     def __init__(self, grid):
         super().__init__(grid)
-<<<<<<< HEAD
-        self.electric_potential = np.zeros(self.body.independent_nodes_count)
-=======
-        self.electric_potential = np.zeros(self.body.mesh.nodes_count)
->>>>>>> 69190a7d
+        self.electric_potential = np.zeros(self.body.nodes_count)
 
     def set_electric_potential(self, electric_vector: np.ndarray):
         self.electric_potential = electric_vector
