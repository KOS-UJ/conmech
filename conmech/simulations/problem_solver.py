"""
General solver for Contact Mechanics problem.
"""
from typing import Callable, List, Optional, Tuple

import numpy as np

from conmech.dynamics.dynamics import DynamicsConfiguration
from conmech.dynamics.statement import (
    DynamicVelocityStatement,
    DynamicVelocityWithTemperatureStatement,
    PiezoelectricStatement,
    QuasistaticVelocityStatement,
    QuasistaticVelocityWithPiezoelectricStatement,
<<<<<<< HEAD
    StaticDisplacementStatement,
    TemperatureStatement,
=======
    Variables,
>>>>>>> 69190a7d
)
from conmech.properties.body_properties import (
    BodyProperties,
    StaticBodyProperties,
    TimeDependentBodyProperties,
    TimeDependentPiezoelectricBodyProperties,
    TimeDependentTemperatureBodyProperties,
)
from conmech.properties.mesh_properties import MeshProperties
from conmech.properties.schedule import Schedule
from conmech.scenarios.problems import Dynamic as DynamicProblem
from conmech.scenarios.problems import (
    PiezoelectricQuasistatic as PiezoelectricQuasistaticProblem,
)
from conmech.scenarios.problems import (
    PiezoelectricTimeDependent as PiezoelectricTimeDependentProblem,
)
from conmech.scenarios.problems import Problem
from conmech.scenarios.problems import Quasistatic as QuasistaticProblem
from conmech.scenarios.problems import Static as StaticProblem
from conmech.scenarios.problems import TemperatureDynamic as TemperatureDynamicProblem
from conmech.scenarios.problems import (
    TemperatureTimeDependent as TemperatureTimeDependentProblem,
)
from conmech.scenarios.problems import TimeDependent as TimeDependentProblem
from conmech.scene.body_forces import BodyForces
from conmech.solvers import Solvers, SchurComplement
from conmech.solvers.solver import Solver
from conmech.solvers.validator import Validator
from conmech.state.state import PiezoelectricState, State, TemperatureState


class ProblemSolver:
    def __init__(self, setup: Problem, body_properties: BodyProperties):
        """Solves general Contact Mechanics problem.

        :param setup:
        :param body_properties:
        """
        if isinstance(setup, TimeDependentProblem):
            time_step = setup.time_step
        else:
            time_step = 0

        grid_width = (setup.grid_height / setup.elements_number[0]) * setup.elements_number[1]

        self.body = BodyForces(
            mesh_prop=MeshProperties(
                dimension=2,
                mesh_type=setup.mesh_type,
                mesh_density=[setup.elements_number[1], setup.elements_number[0]],
                scale=[float(grid_width), float(setup.grid_height)],
            ),
            body_prop=body_properties,
            schedule=Schedule(time_step=time_step, final_time=0.0),
            boundaries_description=setup.boundaries,
            dynamics_config=DynamicsConfiguration(
                create_in_subprocess=False,
                with_lhs=False,
                with_schur=False,
            ),
        )
        self.body.set_permanent_forces_by_functions(
            inner_forces_function=setup.inner_forces, outer_forces_function=setup.outer_forces
        )
        self.setup = setup

        self.coordinates = None
        self.step_solver: Optional[Solver] = None
        self.second_step_solver: Optional[Solver] = None
        self.validator: Optional[Validator] = None

    @property
    def solving_method(self):
        return str(self.step_solver)

    @solving_method.setter
    def solving_method(self, value):
        solver_class = Solvers.get_by_name(solver_name=value, problem=self.setup)
        second_solver_class = Solvers.get_by_name(solver_name=value, problem=self.setup)

        # TODO: #65 fixed solvers to avoid: th_coef, ze_coef = mu_coef, la_coef
        if isinstance(self.setup, StaticProblem):
            statement = StaticDisplacementStatement(self.body)
            time_step = 1
        elif isinstance(self.setup, (QuasistaticProblem, DynamicProblem)):
            if isinstance(self.setup, PiezoelectricQuasistaticProblem):
                statement = QuasistaticVelocityWithPiezoelectricStatement(self.body)
            elif isinstance(self.setup, QuasistaticProblem):
                statement = QuasistaticVelocityStatement(self.body)
            elif isinstance(self.setup, TemperatureDynamicProblem):
                statement = DynamicVelocityWithTemperatureStatement(self.body)
            else:
                statement = DynamicVelocityStatement(self.body)
            time_step = self.setup.time_step
        else:
            raise ValueError(f"Unknown problem class: {self.setup.__class__}")

        self.step_solver = solver_class(
            statement,
            self.body,
            time_step,
            self.setup.contact_law,
            self.setup.friction_bound,
        )
        if isinstance(self.setup, TemperatureTimeDependentProblem):
            self.second_step_solver = solver_class(
                TemperatureStatement(self.body),
                self.body,
                time_step,
                self.setup.contact_law,
                self.setup.friction_bound,
            )
        elif isinstance(self.setup, PiezoelectricTimeDependentProblem):
            self.second_step_solver = second_solver_class(
                PiezoelectricStatement(self.body),
                self.body,
                time_step,
                self.setup.contact_law,
                self.setup.friction_bound,
            )
        else:
            self.second_step_solver = None
        self.validator = Validator(self.step_solver)

    def solve(self, **kwargs):
        raise NotImplementedError()

    def run(self, state, n_steps: int, verbose: bool = False, **kwargs):
        """
        :param state:
        :param n_steps: number of steps
        :param verbose: show prints
        :return: state
        """
        for _ in range(n_steps):
            self.step_solver.current_time += self.step_solver.time_step
            solution = state.velocity.reshape(2, -1)
            solution = self.find_solution(
                state,
                solution,
                self.validator,
                verbose=verbose,
                **kwargs,
            )

            if self.coordinates == "displacement":
                state.set_displacement(solution, time=self.step_solver.current_time)
                self.step_solver.u_vector[:] = state.displacement.reshape(-1)
            elif self.coordinates == "velocity":
                state.set_velocity(
                    solution,
                    update_displacement=True,
                    time=self.step_solver.current_time,
                )
            else:
                raise ValueError(f"Unknown coordinates: {self.coordinates}")

    def find_solution(self, state, solution, validator, *, verbose=False, **kwargs) -> np.ndarray:
        quality = 0
        # solution = state[self.coordinates].reshape(2, -1)  # TODO #23
        solution = self.step_solver.solve(solution, **kwargs)
        self.step_solver.iterate(solution)
        quality = validator.check_quality(state, solution, quality)
        self.print_iteration_info(quality, validator.error_tolerance, verbose)
        return solution

    def find_solution_uzawa(self, solution, solution_t) -> Tuple[np.ndarray, np.ndarray]:
        # TODO #95
        norm = np.inf
        old_solution = solution.copy().reshape(-1, 1).squeeze()
        old_solution_t = solution_t.copy()
        old_u_vector = self.step_solver.u_vector.copy()
        old_v_vector = self.step_solver.v_vector.copy()
        old_t_vector = self.step_solver.t_vector.copy()
        old_p_vector = self.step_solver.p_vector.copy()
        fuse = 10
        minimum_iter = 5
        while minimum_iter > 0 or norm > 1e-3 and bool(fuse):
            fuse -= 1
            minimum_iter -= 1
            ### iterate
            self.step_solver.statement.update(
                Variables(
                    displacement=old_u_vector,
                    velocity=old_v_vector,
                    temperature=solution_t,
                    electric_potential=solution_t,
                    time_step=self.step_solver.time_step,
                )
            )
            if isinstance(self.step_solver, SchurComplement):
                (
                    self.step_solver.node_forces_,
                    self.step_solver.forces_free,
                ) = self.step_solver.recalculate_forces()
            ### end iterate
            solution = self.step_solver.solve(solution)
            ### iterate 2
            u_vector = old_u_vector + self.step_solver.time_step * solution
            self.second_step_solver.statement.update(
                Variables(
                    displacement=u_vector,
                    velocity=solution,
                    temperature=old_t_vector,
                    electric_potential=old_p_vector,
                    time_step=self.second_step_solver.time_step,
                )
            )
            if isinstance(self.second_step_solver, SchurComplement):
                (
                    self.second_step_solver.node_forces_,
                    self.second_step_solver.forces_free,
                ) = self.second_step_solver.recalculate_forces()
            ### end iterate 2
            solution_t = self.second_step_solver.solve(solution_t)
            norm = (
                np.linalg.norm(solution - old_solution) ** 2
                + np.linalg.norm(old_solution_t - solution_t) ** 2
            ) ** 0.5
            old_solution = solution.copy()
            old_solution_t = solution_t.copy()

        velocity = solution
        self.step_solver.v_vector = velocity.reshape(-1)
        self.step_solver.u_vector = (
            old_u_vector + self.step_solver.time_step * self.step_solver.v_vector
        )
        self.second_step_solver.v_vector = velocity.reshape(-1)
        self.second_step_solver.u_vector = (
            old_u_vector + self.second_step_solver.time_step * self.second_step_solver.v_vector
        )
        self.step_solver.p_vector = solution_t
        self.second_step_solver.p_vector = solution_t
        self.step_solver.t_vector = solution_t
        self.second_step_solver.t_vector = solution_t

        return solution, solution_t

    @staticmethod
    def print_iteration_info(quality: float, error_tolerance: float, verbose: bool):
        qualitative = quality > error_tolerance
        sign = ">" if qualitative else "<"
        end = "." if qualitative else ", trying again..."
        if verbose:
            print(f"quality = {quality} {sign} {error_tolerance}{end}")


class Static(ProblemSolver):
    def __init__(self, setup: StaticProblem, solving_method: str):
        """Solves general Contact Mechanics problem.

        :param setup:
        :param solving_method: 'schur', 'optimization', 'direct'
        """
        body_prop = StaticBodyProperties(
            mass_density=1.0,
            mu=setup.mu_coef,
            lambda_=setup.la_coef,
        )
        super().__init__(setup, body_prop)

        self.coordinates = "displacement"
        self.solving_method = solving_method

    # super class method takes **kwargs, so signatures are consistent
    # pylint: disable=arguments-differ
    def solve(self, *, initial_displacement: Callable, verbose: bool = False, **kwargs) -> State:
        """
        :param initial_displacement: for the solver
        :param verbose: show prints
        :return: state
        """
        state = State(self.body)
        state.displacement = initial_displacement(
<<<<<<< HEAD
            self.body.initial_nodes[: self.body.independent_nodes_count]
=======
            self.body.mesh.initial_nodes[: self.body.mesh.nodes_count]
>>>>>>> 69190a7d
        )

        self.step_solver.u_vector[:] = state.displacement.ravel().copy()
        self.run(state, n_steps=1, verbose=verbose, **kwargs)

        return state


class TimeDependent(ProblemSolver):
    def __init__(self, setup: TimeDependentProblem, solving_method: str):
        """Solves general Contact Mechanics problem.

        :param setup:
        :param solving_method: 'schur', 'optimization', 'direct'
        """
        body_prop = TimeDependentBodyProperties(
            mass_density=1.0,
            mu=setup.mu_coef,
            lambda_=setup.la_coef,
            theta=setup.th_coef,
            zeta=setup.ze_coef,
        )
        super().__init__(setup, body_prop)

        self.coordinates = "velocity"
        self.solving_method = solving_method

    # super class method takes **kwargs, so signatures are consistent
    # pylint: disable=arguments-differ
    def solve(
        self,
        *,
        n_steps: int,
        initial_displacement: Callable,
        initial_velocity: Callable,
        output_step: Optional[iter] = None,
        verbose: bool = False,
        **kwargs,
    ) -> List[State]:
        """
        :param n_steps: number of time-step in simulation
        :param output_step: from which time-step we want to get copy of State,
                            default (n_steps-1,)
                            example: for Setup.time-step = 2, n_steps = 10,  output_step = (2, 6, 9)
                                     we get 3 shared copy of State for time-steps 4, 12 and 18
        :param initial_displacement: for the solver
        :param initial_velocity: for the solver
        :param verbose: show prints
        :return: state
        """
        output_step = (0, *output_step) if output_step else (0, n_steps)  # 0 for diff

        state = State(self.body)
        state.displacement[:] = initial_displacement(
<<<<<<< HEAD
            self.body.initial_nodes[: self.body.independent_nodes_count]
        )
        state.velocity[:] = initial_velocity(
            self.body.initial_nodes[: self.body.independent_nodes_count]
=======
            self.body.mesh.initial_nodes[: self.body.mesh.nodes_count]
        )
        state.velocity[:] = initial_velocity(
            self.body.mesh.initial_nodes[: self.body.mesh.nodes_count]
>>>>>>> 69190a7d
        )

        self.step_solver.u_vector[:] = state.displacement.ravel().copy()
        self.step_solver.v_vector[:] = state.velocity.ravel().copy()

        output_step = np.diff(output_step)
        results = []
        done = 0
        for n in output_step:
            done += n
            print(f"{done / n_steps * 100:.2f}%", end="\r")
            self.run(state, n_steps=n, verbose=verbose)
            results.append(state.copy())

        return results


class TemperatureTimeDependent(ProblemSolver):
    def __init__(self, setup: TemperatureTimeDependentProblem, solving_method: str):
        """Solves general Contact Mechanics problem.

        :param setup:
        :param solving_method: 'schur', 'optimization', 'direct'
        """

        body_prop = TimeDependentTemperatureBodyProperties(
            mass_density=1.0,
            mu=setup.mu_coef,
            lambda_=setup.la_coef,
            theta=setup.th_coef,
            zeta=setup.ze_coef,
            thermal_expansion=setup.thermal_expansion,
            thermal_conductivity=setup.thermal_conductivity,
        )
        super().__init__(setup, body_prop)

        self.coordinates = "velocity"
        self.solving_method = solving_method

    # super class method takes **kwargs, so signatures are consistent
    # pylint: disable=arguments-differ
    def solve(
        self,
        *,
        n_steps: int,
        initial_displacement: Callable,
        initial_velocity: Callable,
        initial_temperature: Callable,
        output_step: Optional[iter] = None,
        **kwargs,
    ) -> List[TemperatureState]:
        """
        :param n_steps: number of time-step in simulation
        :param output_step: from which time-step we want to get copy of State,
                            default (n_steps-1,)
                            example: for Setup.time-step = 2, n_steps = 10,  output_step = (2, 6, 9)
                                     we get 3 shared copy of State for time-steps 4, 12 and 18
        :param initial_displacement: for the solver
        :param initial_velocity: for the solver
        :param initial_temperature: for the solver
        :return: state
        """
        output_step = (0, *output_step) if output_step else (0, n_steps)  # 0 for diff

        state = TemperatureState(self.body)
        state.displacement[:] = initial_displacement(
<<<<<<< HEAD
            self.body.initial_nodes[: self.body.independent_nodes_count]
        )
        state.velocity[:] = initial_velocity(
            self.body.initial_nodes[: self.body.independent_nodes_count]
        )
        state.temperature[:] = initial_temperature(
            self.body.initial_nodes[: self.body.independent_nodes_count]
=======
            self.body.mesh.initial_nodes[: self.body.mesh.nodes_count]
        )
        state.velocity[:] = initial_velocity(
            self.body.mesh.initial_nodes[: self.body.mesh.nodes_count]
        )
        state.temperature[:] = initial_temperature(
            self.body.mesh.initial_nodes[: self.body.mesh.nodes_count]
>>>>>>> 69190a7d
        )

        solution = state.velocity.reshape(2, -1)
        solution_t = state.temperature

        self.step_solver.u_vector[:] = state.displacement.ravel().copy()
        self.step_solver.v_vector[:] = state.velocity.ravel().copy()
        self.step_solver.t_vector[:] = state.temperature.ravel().copy()

        self.second_step_solver.u_vector[:] = state.displacement.ravel().copy()
        self.second_step_solver.v_vector[:] = state.velocity.ravel().copy()
        self.second_step_solver.t_vector[:] = state.temperature.ravel().copy()

        output_step = np.diff(output_step)
        done = 0
        for n in output_step:
            for _ in range(n):
                done += 1
                print(f"{done/n_steps*100:.2f}%", end="\r")
                self.step_solver.current_time += self.step_solver.time_step
                self.second_step_solver.current_time += self.second_step_solver.time_step

                # solution = self.find_solution(self.step_solver, state, solution, self.validator,
                #                               verbose=verbose)
                solution, solution_t = self.find_solution_uzawa(solution, solution_t)

                if self.coordinates == "velocity":
                    state.set_velocity(
                        solution[:],
                        update_displacement=True,
                        time=self.step_solver.current_time,
                    )
                    state.set_temperature(solution_t)
                    # self.step_solver.iterate(solution)
                else:
                    raise ValueError(f"Unknown coordinates: {self.coordinates}")
            yield state.copy()


class PiezoelectricTimeDependent(ProblemSolver):
    def __init__(self, setup: PiezoelectricTimeDependentProblem, solving_method: str):
        """Solves general Contact Mechanics problem.

        :param setup:
        :param solving_method: 'schur', 'optimization', 'direct'
        """
        body_prop = TimeDependentPiezoelectricBodyProperties(
            mass_density=0.1,
            mu=setup.mu_coef,
            lambda_=setup.la_coef,
            theta=setup.th_coef,
            zeta=setup.ze_coef,
            piezoelectricity=setup.piezoelectricity,
            permittivity=setup.permittivity,
        )
        super().__init__(setup, body_prop)

        self.coordinates = "velocity"
        self.solving_method = solving_method

    # super class method takes **kwargs, so signatures are consistent
    # pylint: disable=arguments-differ
    def solve(
        self,
        *,
        n_steps: int,
        initial_displacement: Callable,
        initial_velocity: Callable,
        initial_electric_potential: Callable,
        output_step: Optional[iter] = None,
        **kwargs,
    ) -> List[PiezoelectricState]:
        """
        :param n_steps: number of time-step in simulation
        :param output_step: from which time-step we want to get copy of State,
                            default (n_steps-1,)
                            example: for Setup.time-step = 2, n_steps = 10,  output_step = (2, 6, 9)
                                     we get 3 shared copy of State for time-steps 4, 12 and 18
        :param initial_displacement: for the solver
        :param initial_velocity: for the solver
        :param initial_electric_potential: for the solver
        :return: state
        """
        output_step = (0, *output_step) if output_step else (0, n_steps)  # 0 for diff

        state = PiezoelectricState(self.body)
        state.displacement[:] = initial_displacement(
<<<<<<< HEAD
            self.body.initial_nodes[: self.body.independent_nodes_count]
        )
        state.velocity[:] = initial_velocity(
            self.body.initial_nodes[: self.body.independent_nodes_count]
        )
        state.electric_potential[:] = initial_electric_potential(
            self.body.initial_nodes[: self.body.independent_nodes_count]
=======
            self.body.mesh.initial_nodes[: self.body.mesh.nodes_count]
        )
        state.velocity[:] = initial_velocity(
            self.body.mesh.initial_nodes[: self.body.mesh.nodes_count]
        )
        state.electric_potential[:] = initial_electric_potential(
            self.body.mesh.initial_nodes[: self.body.mesh.nodes_count]
>>>>>>> 69190a7d
        )

        solution = state.velocity.reshape(2, -1)
        solution_t = state.electric_potential

        self.step_solver.u_vector[:] = state.displacement.ravel().copy()
        self.step_solver.v_vector[:] = state.velocity.ravel().copy()
        self.step_solver.p_vector[:] = state.electric_potential.ravel().copy()

        self.second_step_solver.u_vector[:] = state.displacement.ravel().copy()
        self.second_step_solver.v_vector[:] = state.velocity.ravel().copy()
        self.second_step_solver.p_vector[:] = state.electric_potential.ravel().copy()

        output_step = np.diff(output_step)
        results = []
        done = 0
        for n in output_step:
            for _ in range(n):
                done += 1
                print(f"{done/n_steps*100:.2f}%", end="\r")
                self.step_solver.current_time += self.step_solver.time_step
                self.second_step_solver.current_time += self.second_step_solver.time_step

                solution, solution_t = self.find_solution_uzawa(solution, solution_t)

                if self.coordinates == "velocity":
                    state.set_velocity(
                        solution[:],
                        update_displacement=True,
                        time=self.step_solver.current_time,
                    )
                    state.set_electric_potential(solution_t)
                else:
                    raise ValueError(f"Unknown coordinates: {self.coordinates}")
            results.append(state.copy())

        return results<|MERGE_RESOLUTION|>--- conflicted
+++ resolved
@@ -12,12 +12,9 @@
     PiezoelectricStatement,
     QuasistaticVelocityStatement,
     QuasistaticVelocityWithPiezoelectricStatement,
-<<<<<<< HEAD
     StaticDisplacementStatement,
     TemperatureStatement,
-=======
     Variables,
->>>>>>> 69190a7d
 )
 from conmech.properties.body_properties import (
     BodyProperties,
@@ -44,7 +41,7 @@
 )
 from conmech.scenarios.problems import TimeDependent as TimeDependentProblem
 from conmech.scene.body_forces import BodyForces
-from conmech.solvers import Solvers, SchurComplement
+from conmech.solvers import SchurComplement, Solvers
 from conmech.solvers.solver import Solver
 from conmech.solvers.validator import Validator
 from conmech.state.state import PiezoelectricState, State, TemperatureState
@@ -293,12 +290,10 @@
         """
         state = State(self.body)
         state.displacement = initial_displacement(
-<<<<<<< HEAD
-            self.body.initial_nodes[: self.body.independent_nodes_count]
-=======
-            self.body.mesh.initial_nodes[: self.body.mesh.nodes_count]
->>>>>>> 69190a7d
-        )
+            self.body.initial_nodes[: self.body.nodes_count]
+        )
+
+        solution = state.displacement.reshape(2, -1)
 
         self.step_solver.u_vector[:] = state.displacement.ravel().copy()
         self.run(state, n_steps=1, verbose=verbose, **kwargs)
@@ -352,18 +347,9 @@
 
         state = State(self.body)
         state.displacement[:] = initial_displacement(
-<<<<<<< HEAD
-            self.body.initial_nodes[: self.body.independent_nodes_count]
-        )
-        state.velocity[:] = initial_velocity(
-            self.body.initial_nodes[: self.body.independent_nodes_count]
-=======
-            self.body.mesh.initial_nodes[: self.body.mesh.nodes_count]
-        )
-        state.velocity[:] = initial_velocity(
-            self.body.mesh.initial_nodes[: self.body.mesh.nodes_count]
->>>>>>> 69190a7d
-        )
+            self.body.initial_nodes[: self.body.nodes_count]
+        )
+        state.velocity[:] = initial_velocity(self.body.initial_nodes[: self.body.nodes_count])
 
         self.step_solver.u_vector[:] = state.displacement.ravel().copy()
         self.step_solver.v_vector[:] = state.velocity.ravel().copy()
@@ -429,24 +415,10 @@
 
         state = TemperatureState(self.body)
         state.displacement[:] = initial_displacement(
-<<<<<<< HEAD
-            self.body.initial_nodes[: self.body.independent_nodes_count]
-        )
-        state.velocity[:] = initial_velocity(
-            self.body.initial_nodes[: self.body.independent_nodes_count]
-        )
-        state.temperature[:] = initial_temperature(
-            self.body.initial_nodes[: self.body.independent_nodes_count]
-=======
-            self.body.mesh.initial_nodes[: self.body.mesh.nodes_count]
-        )
-        state.velocity[:] = initial_velocity(
-            self.body.mesh.initial_nodes[: self.body.mesh.nodes_count]
-        )
-        state.temperature[:] = initial_temperature(
-            self.body.mesh.initial_nodes[: self.body.mesh.nodes_count]
->>>>>>> 69190a7d
-        )
+            self.body.initial_nodes[: self.body.nodes_count]
+        )
+        state.velocity[:] = initial_velocity(self.body.initial_nodes[: self.body.nodes_count])
+        state.temperature[:] = initial_temperature(self.body.initial_nodes[: self.body.nodes_count])
 
         solution = state.velocity.reshape(2, -1)
         solution_t = state.temperature
@@ -533,23 +505,11 @@
 
         state = PiezoelectricState(self.body)
         state.displacement[:] = initial_displacement(
-<<<<<<< HEAD
-            self.body.initial_nodes[: self.body.independent_nodes_count]
-        )
-        state.velocity[:] = initial_velocity(
-            self.body.initial_nodes[: self.body.independent_nodes_count]
-        )
+            self.body.initial_nodes[: self.body.nodes_count]
+        )
+        state.velocity[:] = initial_velocity(self.body.initial_nodes[: self.body.nodes_count])
         state.electric_potential[:] = initial_electric_potential(
-            self.body.initial_nodes[: self.body.independent_nodes_count]
-=======
-            self.body.mesh.initial_nodes[: self.body.mesh.nodes_count]
-        )
-        state.velocity[:] = initial_velocity(
-            self.body.mesh.initial_nodes[: self.body.mesh.nodes_count]
-        )
-        state.electric_potential[:] = initial_electric_potential(
-            self.body.mesh.initial_nodes[: self.body.mesh.nodes_count]
->>>>>>> 69190a7d
+            self.body.initial_nodes[: self.body.nodes_count]
         )
 
         solution = state.velocity.reshape(2, -1)
