--- conflicted
+++ resolved
@@ -1,12 +1,8 @@
 import numpy as np
 import pytest
+from conmech.dataclass.schedule import Schedule
 
-<<<<<<< HEAD
-from conmech.dataclass.mesh_data import MeshData
-from conmech.dataclass.schedule import Schedule
-=======
 from conmech.mesh.mesh_properties import MeshProperties
->>>>>>> 4e35cd3d
 from conmech.helpers import nph
 from deep_conmech.simulator.dynamics.body_position import BodyPosition
 from deep_conmech.simulator.mesh import mesh
@@ -16,13 +12,8 @@
 def test_boundary_nodes_data_2d(scale_x, scale_y):
     # Arrange
     volume = 2 * (scale_x + scale_y)
-<<<<<<< HEAD
     setting = BodyPosition(
-        mesh_data=MeshData(
-=======
-    setting = Mesh(
         mesh_data=MeshProperties(
->>>>>>> 4e35cd3d
             mesh_type="meshzoo_rectangle", mesh_density=[3, 3], scale=[scale_x, scale_y]
         ),
         schedule=Schedule(1),
@@ -41,14 +32,9 @@
 def test_boundary_nodes_data_3d():
     # Arrange
     volume = 6
-<<<<<<< HEAD
     setting = BodyPosition(
-        mesh_data=MeshData(mesh_type="meshzoo_cube_3d", mesh_density=[4], scale=[1]),
+        mesh_data=MeshProperties(mesh_type="meshzoo_cube_3d", mesh_density=[4], scale=[1]),
         schedule=Schedule(1),
-=======
-    setting = Mesh(
-        mesh_data=MeshProperties(mesh_type="meshzoo_cube_3d", mesh_density=[4], scale=[1]),
->>>>>>> 4e35cd3d
         normalize_by_rotation=True,
     )
     setting.prepare()
