"""
Created at 21.08.2019
"""

import numpy as np
import pytest
from dataclasses import dataclass

from conmech.problem_solver import Quasistatic as QuasistaticProblem
from conmech.problems import Quasistatic
from examples.p_slope_contact_law import make_slope_contact_law
from tests.examples_regression.std_boundary import standard_boundary_nodes


@pytest.fixture(
    params=[  # TODO #28
        # "global optimization",  # TODO #29
        "schur"
    ]
)
def solving_method(request):
    return request.param


def generate_test_suits():
    test_suites = []

    # Simple example

    @dataclass()
    class QuasistaticSetup(Quasistatic):
        grid_height: ... = 1
        cells_number: ... = (2, 5)
        mu_coef: ... = 4
        la_coef: ... = 4
        th_coef: ... = 4
        ze_coef: ... = 4
        time_step: ... = 0.1
        contact_law: ... = make_slope_contact_law(slope=1e1)

        @staticmethod
        def inner_forces(x, y):
            return np.array([-0.2, -0.2])

        @staticmethod
        def outer_forces(x, y):
            return np.array([0, 0])

        @staticmethod
        def friction_bound(u_nu):
            return 0

        @staticmethod
        def is_contact(x, y):
            return y == 0

        @staticmethod
        def is_dirichlet(x, y):
            return x == 0

    setup_m02_m02 = QuasistaticSetup()

    expected_displacement_vector_m02_m02 = [
        [0.0, 0.0],
        [0.03174709, 0.02791856],
        [0.04874281, 0.04364196],
        [0.05728231, 0.05630736],
        [0.06046744, 0.06519966],
        [0.0593477, 0.07272406],
        [0.05109885, 0.08033477],
        [0.04084442, 0.08284004],
        [0.03832706, 0.07139745],
        [0.03054836, 0.05772677],
        [0.01850842, 0.03964177],
        [0.00648465, 0.01742879],
        [0.0, 0.0],
        [0.0, 0.0],
    ]

    test_suites.append((setup_m02_m02, expected_displacement_vector_m02_m02))

    # p = 0 and opposite forces

    setup_0_02_p_0 = QuasistaticSetup()
    setup_0_02_p_0.contact_law = make_slope_contact_law(slope=0)

    def inner_forces(x, y):
        return np.array([0, 0.2])
<<<<<<< HEAD
    setup_0_02_p_0.inner_forces = inner_forces

    expected_displacement_vector_0_02_p_0 = \
        [[0., 0.],
         [-0.11383076, -0.120908],
         [-0.18658829, -0.30784272],
         [-0.2237752, -0.54111482],
         [-0.23790945, -0.78856463],
         [-0.24043737, -1.03329948],
         [0.00000004, -1.03311517],
         [0.24043746, -1.03329948],
         [0.23790954, -0.78856465],
         [0.22377527, -0.54111483],
         [0.18658834, -0.30784273],
         [0.11383078, -0.12090801],
         [0., 0.],
         [0., 0.]]
=======

    setup_0_02_p_0.inner_forces = inner_forces

    expected_displacement_vector_0_02_p_0 = [
        [0.0, 0.0],
        [-0.11383076, -0.120908],
        [-0.18658829, -0.30784272],
        [-0.2237752, -0.54111482],
        [-0.23790945, -0.78856463],
        [-0.24043737, -1.03329948],
        [0.00000004, -1.03311517],
        [0.24043746, -1.03329948],
        [0.23790954, -0.78856465],
        [0.22377527, -0.54111483],
        [0.18658834, -0.30784273],
        [0.11383078, -0.12090801],
        [0.0, 0.0],
        [0.0, 0.0],
    ]
>>>>>>> f5c1418c

    test_suites.append((setup_0_02_p_0, expected_displacement_vector_0_02_p_0))

    # p = 0

    setup_0_m02_p_0 = QuasistaticSetup()
    setup_0_m02_p_0.contact_law = make_slope_contact_law(slope=0)

    def inner_forces(x, y):
        return np.array([0, -0.2])
<<<<<<< HEAD
    setup_0_m02_p_0.inner_forces = inner_forces

    expected_displacement_vector_0_m02_p_0 = [[-v[0], -v[1]]
                                              for v in expected_displacement_vector_0_02_p_0]
=======

    setup_0_m02_p_0.inner_forces = inner_forces

    expected_displacement_vector_0_m02_p_0 = [
        [-v[0], -v[1]] for v in expected_displacement_vector_0_02_p_0
    ]
>>>>>>> f5c1418c
    test_suites.append((setup_0_m02_p_0, expected_displacement_vector_0_m02_p_0))

    # various changes

    @dataclass()
    class QuasistaticSetup(Quasistatic):
        grid_height: ... = 1.37
        cells_number: ... = (2, 5)
        mu_coef: ... = 4.58
        la_coef: ... = 3.33
        th_coef: ... = 2.11
        ze_coef: ... = 4.99
        time_step: ... = 0.1
        contact_law: ... = make_slope_contact_law(slope=2.71)

        @staticmethod
        def inner_forces(x, y):
            return np.array([0, -0.2])

        @staticmethod
        def outer_forces(x, y):
            return np.array([0.3, 0.0])

        @staticmethod
        def friction_bound(u_nu):
            return 0.0

        @staticmethod
        def is_contact(x, y):
            return y == 0

        @staticmethod
        def is_dirichlet(x, y):
            return x == 0

    setup_var = QuasistaticSetup()
    expected_displacement_vector_var = [
        [0.0, 0.0],
        [0.0260751, 0.0532828],
        [0.03693136, 0.15587502],
        [0.03541443, 0.2943425],
        [0.02747103, 0.45490576],
        [0.01291648, 0.62761593],
        [-0.16050501, 0.64941692],
        [-0.35617262, 0.66290617],
        [-0.32973288, 0.48007344],
        [-0.28372655, 0.31781761],
        [-0.21878207, 0.17832828],
        [-0.12898926, 0.07212696],
        [0.0, 0.0],
        [0.0, 0.0],
    ]

    test_suites.append((setup_var, expected_displacement_vector_var))

    return test_suites


@pytest.mark.parametrize("setup, expected_displacement_vector", generate_test_suits())
def test_global_optimization_solver(
    solving_method, setup, expected_displacement_vector
):
    runner = QuasistaticProblem(setup, solving_method)
    results = runner.solve(n_steps=32)

    displacement = results[-1].mesh.initial_points[:] - results[-1].displaced_points[:]
    std_ids = standard_boundary_nodes(runner.mesh.initial_points, runner.mesh.cells)

    # print result
    np.set_printoptions(precision=8, suppress=True)
    print(repr(displacement[std_ids]))

    np.testing.assert_array_almost_equal(
        displacement[std_ids], expected_displacement_vector, decimal=3
    )<|MERGE_RESOLUTION|>--- conflicted
+++ resolved
@@ -86,25 +86,6 @@
 
     def inner_forces(x, y):
         return np.array([0, 0.2])
-<<<<<<< HEAD
-    setup_0_02_p_0.inner_forces = inner_forces
-
-    expected_displacement_vector_0_02_p_0 = \
-        [[0., 0.],
-         [-0.11383076, -0.120908],
-         [-0.18658829, -0.30784272],
-         [-0.2237752, -0.54111482],
-         [-0.23790945, -0.78856463],
-         [-0.24043737, -1.03329948],
-         [0.00000004, -1.03311517],
-         [0.24043746, -1.03329948],
-         [0.23790954, -0.78856465],
-         [0.22377527, -0.54111483],
-         [0.18658834, -0.30784273],
-         [0.11383078, -0.12090801],
-         [0., 0.],
-         [0., 0.]]
-=======
 
     setup_0_02_p_0.inner_forces = inner_forces
 
@@ -124,7 +105,7 @@
         [0.0, 0.0],
         [0.0, 0.0],
     ]
->>>>>>> f5c1418c
+
 
     test_suites.append((setup_0_02_p_0, expected_displacement_vector_0_02_p_0))
 
@@ -135,19 +116,13 @@
 
     def inner_forces(x, y):
         return np.array([0, -0.2])
-<<<<<<< HEAD
-    setup_0_m02_p_0.inner_forces = inner_forces
-
-    expected_displacement_vector_0_m02_p_0 = [[-v[0], -v[1]]
-                                              for v in expected_displacement_vector_0_02_p_0]
-=======
 
     setup_0_m02_p_0.inner_forces = inner_forces
 
     expected_displacement_vector_0_m02_p_0 = [
         [-v[0], -v[1]] for v in expected_displacement_vector_0_02_p_0
     ]
->>>>>>> f5c1418c
+
     test_suites.append((setup_0_m02_p_0, expected_displacement_vector_0_m02_p_0))
 
     # various changes
