"""
Created at 21.08.2019
"""

import numpy as np
import pytest
from dataclasses import dataclass

from conmech.problem_solver import Dynamic as DynamicProblem
from conmech.problems import Dynamic
from examples.p_slope_contact_law import make_slope_contact_law
from tests.examples_regression.std_boundary import standard_boundary_nodes


@pytest.fixture(
    params=[  # TODO #28
        # "global optimization",  TODO #29
        "schur"
    ]
)
def solving_method(request):
    return request.param


def generate_test_suits():
    test_suites = []

    # Simple example

    @dataclass()
    class DynamicSetup(Dynamic):
        grid_height: ... = 1
        cells_number: ... = (2, 5)
        mu_coef: ... = 4
        la_coef: ... = 4
        th_coef: ... = 4
        ze_coef: ... = 4
        time_step: ... = 0.1
        contact_law: ... = make_slope_contact_law(slope=1e1)

        @staticmethod
        def inner_forces(x, y):
            return np.array([-0.2, -0.2])

        @staticmethod
        def outer_forces(x, y):
            return np.array([0, 0])

        @staticmethod
        def friction_bound(u_nu):
            return 0

        @staticmethod
        def is_contact(x, y):
            return y == 0

        @staticmethod
        def is_dirichlet(x, y):
            return x == 0

    setup_m02_m02 = DynamicSetup()

    expected_displacement_vector_m02_m02 = [
        [0.0, 0.0],
        [0.03194299, 0.02783408],
        [0.04913394, 0.04305829],
        [0.05786617, 0.05507215],
        [0.06119214, 0.06324329],
        [0.06012923, 0.07002092],
        [0.05260607, 0.077619],
        [0.04304498, 0.08011945],
        [0.04043799, 0.06935685],
        [0.03238124, 0.05635081],
        [0.01987252, 0.0388462],
        [0.00722258, 0.01704675],
        [0.0, 0.0],
        [0.0, 0.0],
    ]

    test_suites.append((setup_m02_m02, expected_displacement_vector_m02_m02))

    # p = 0 and opposite forces

    setup_0_02_p_0 = DynamicSetup()
    setup_0_02_p_0.contact_law = make_slope_contact_law(slope=0)

    def inner_forces(x, y):
        return np.array([0, 0.2])
<<<<<<< HEAD
    setup_0_02_p_0.inner_forces = inner_forces

    expected_displacement_vector_0_02_p_0 = \
        [[0., 0.],
         [-0.10204928, -0.11029064],
         [-0.16607854, -0.27796998],
         [-0.19804137, -0.48509912],
         [-0.20984607, -0.70344499],
         [-0.21187304, -0.91900424],
         [0.00000004, -0.91885112],
         [0.21187312, -0.91900425],
         [0.20984614, -0.70344499],
         [0.19804144, -0.48509913],
         [0.16607859, -0.27796999],
         [0.10204931, -0.11029065],
         [0., 0.],
         [0., 0.]]
=======

    setup_0_02_p_0.inner_forces = inner_forces

    expected_displacement_vector_0_02_p_0 = [
        [0.0, 0.0],
        [-0.10204928, -0.11029064],
        [-0.16607854, -0.27796998],
        [-0.19804137, -0.48509912],
        [-0.20984607, -0.70344499],
        [-0.21187304, -0.91900424],
        [0.00000004, -0.91885112],
        [0.21187312, -0.91900425],
        [0.20984614, -0.70344499],
        [0.19804144, -0.48509913],
        [0.16607859, -0.27796999],
        [0.10204931, -0.11029065],
        [0.0, 0.0],
        [0.0, 0.0],
    ]
>>>>>>> f5c1418c

    test_suites.append((setup_0_02_p_0, expected_displacement_vector_0_02_p_0))

    # p = 0

    setup_0_m02_p_0 = DynamicSetup()
    setup_0_m02_p_0.contact_law = make_slope_contact_law(slope=0)

    def inner_forces(x, y):
        return np.array([0, -0.2])
<<<<<<< HEAD
    setup_0_m02_p_0.inner_forces = inner_forces

    expected_displacement_vector_0_m02_p_0 = [[-v[0], -v[1]]
                                              for v in expected_displacement_vector_0_02_p_0]
=======

    setup_0_m02_p_0.inner_forces = inner_forces

    expected_displacement_vector_0_m02_p_0 = [
        [-v[0], -v[1]] for v in expected_displacement_vector_0_02_p_0
    ]
>>>>>>> f5c1418c
    test_suites.append((setup_0_m02_p_0, expected_displacement_vector_0_m02_p_0))

    # various changes

    @dataclass()
    class DynamicSetup(Dynamic):
        grid_height: ... = 1.37
        cells_number: ... = (2, 5)
        mu_coef: ... = 4.58
        la_coef: ... = 3.33
        th_coef: ... = 2.11
        ze_coef: ... = 4.99
        time_step: ... = 0.1
        contact_law: ... = make_slope_contact_law(slope=2.71)

        @staticmethod
        def inner_forces(x, y):
            return np.array([0, -0.2])

        @staticmethod
        def outer_forces(x, y):
            return np.array([0.3, 0.0])

        @staticmethod
        def friction_bound(u_nu):
            return 0.0

        @staticmethod
        def is_contact(x, y):
            return y == 0

        @staticmethod
        def is_dirichlet(x, y):
            return x == 0

    setup_var = DynamicSetup()
    expected_displacement_vector_var = [
        [0.0, 0.0],
        [0.00805403, 0.04399692],
        [0.00357147, 0.13577263],
        [-0.01047404, 0.26004496],
        [-0.0274148, 0.40577722],
        [-0.04940713, 0.56621234],
        [-0.21158738, 0.59684774],
        [-0.40204546, 0.6157323],
        [-0.36922423, 0.44259321],
        [-0.31434358, 0.29464635],
        [-0.24006106, 0.1695022],
        [-0.14068317, 0.07419011],
        [0.0, 0.0],
        [0.0, 0.0],
    ]

    test_suites.append((setup_var, expected_displacement_vector_var))

    return test_suites


@pytest.mark.parametrize("setup, expected_displacement_vector", generate_test_suits())
def test_global_optimization_solver(
    solving_method, setup, expected_displacement_vector
):
    runner = DynamicProblem(setup, solving_method)
    results = runner.solve(n_steps=32)

    displacement = results[-1].mesh.initial_points[:] - results[-1].displaced_points[:]
    std_ids = standard_boundary_nodes(runner.mesh.initial_points, runner.mesh.cells)

    # print result
    np.set_printoptions(precision=8, suppress=True)
    print(repr(displacement[std_ids]))

    np.testing.assert_array_almost_equal(
        displacement[std_ids], expected_displacement_vector, decimal=3
    )<|MERGE_RESOLUTION|>--- conflicted
+++ resolved
@@ -86,25 +86,6 @@
 
     def inner_forces(x, y):
         return np.array([0, 0.2])
-<<<<<<< HEAD
-    setup_0_02_p_0.inner_forces = inner_forces
-
-    expected_displacement_vector_0_02_p_0 = \
-        [[0., 0.],
-         [-0.10204928, -0.11029064],
-         [-0.16607854, -0.27796998],
-         [-0.19804137, -0.48509912],
-         [-0.20984607, -0.70344499],
-         [-0.21187304, -0.91900424],
-         [0.00000004, -0.91885112],
-         [0.21187312, -0.91900425],
-         [0.20984614, -0.70344499],
-         [0.19804144, -0.48509913],
-         [0.16607859, -0.27796999],
-         [0.10204931, -0.11029065],
-         [0., 0.],
-         [0., 0.]]
-=======
 
     setup_0_02_p_0.inner_forces = inner_forces
 
@@ -124,7 +105,7 @@
         [0.0, 0.0],
         [0.0, 0.0],
     ]
->>>>>>> f5c1418c
+
 
     test_suites.append((setup_0_02_p_0, expected_displacement_vector_0_02_p_0))
 
@@ -135,19 +116,14 @@
 
     def inner_forces(x, y):
         return np.array([0, -0.2])
-<<<<<<< HEAD
-    setup_0_m02_p_0.inner_forces = inner_forces
-
-    expected_displacement_vector_0_m02_p_0 = [[-v[0], -v[1]]
-                                              for v in expected_displacement_vector_0_02_p_0]
-=======
+
 
     setup_0_m02_p_0.inner_forces = inner_forces
 
     expected_displacement_vector_0_m02_p_0 = [
         [-v[0], -v[1]] for v in expected_displacement_vector_0_02_p_0
     ]
->>>>>>> f5c1418c
+
     test_suites.append((setup_0_m02_p_0, expected_displacement_vector_0_m02_p_0))
 
     # various changes
