--- conflicted
+++ resolved
@@ -70,11 +70,7 @@
         scenario=scenario,
         catalog=f"TEST_{scenario.id}",
         simulate_dirty_data=False,
-<<<<<<< HEAD
         plot_animation=config.PLOT_TESTS,
-=======
-        plot_animation=True,  # config.PLOT_TESTS,
->>>>>>> 7777242f
         config=config,
     )
 
