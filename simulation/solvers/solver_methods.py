--- conflicted
+++ resolved
@@ -106,14 +106,6 @@
 
             umLx = 0.
             umLy = 0.
-<<<<<<< HEAD
-            if firstPointIndex < indNumber:
-                umLx += 0.5 * u_vector[firstPointIndex]
-                umLy += 0.5 * u_vector[indNumber + firstPointIndex]
-            if secondPointIndex < indNumber:
-                umLx += 0.5 * u_vector[secondPointIndex]
-                umLy += 0.5 * u_vector[indNumber + secondPointIndex]
-=======
             offset = len(ut_vector) // DIMENSION
             if firstPointIndex < indNumber: # exclude points from Gamma_D
                 umLx += 0.5 * ut_vector[firstPointIndex]
@@ -121,7 +113,6 @@
             if secondPointIndex < indNumber: # exclude points from Gamma_D
                 umLx += 0.5 * ut_vector[secondPointIndex]
                 umLy += 0.5 * ut_vector[offset + secondPointIndex]
->>>>>>> 42168a56
 
             uNmL = umLx * nmL[0] + umLy * nmL[1]
             uTmLx = umLx - uNmL * nmL[0]
