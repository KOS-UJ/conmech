"""
Created at 21.08.2019
"""

import numpy as np
import scipy.optimize

from simulation.grid_factory import GridFactory
from simulation.solver import Solver


class SimulationRunner:

    def __init__(self, setup):
        self.grid = GridFactory.construct(setup.cells_number[0],
                                          setup.cells_number[1],
                                          setup.gridHeight)
        self.solver = Solver(self.grid,
                             setup.F0, setup.FN,
                             setup.mi, setup.la,
                             setup.contact_law_normal_direction,
                             setup.potential_contact_law_normal_direction,
                             setup.contact_law_tangential_direction,
                             setup.friction_bound)

        self.solver.F.setF()

    def run(self, start_u=None, method='optimization'): #method = 'optimization' 'equation'
        grid = self.grid
        solver = self.solver
        u_vector = start_u or np.zeros(2 * grid.indNumber())

        quality = 0
        iteration = 0
        while quality < 8:
            if iteration > 0:
                print(f"iteration = {iteration}; quality = {quality} is too low, trying again...")
<<<<<<< HEAD
            u_vector = scipy.optimize.fsolve(
                solver.f, u_vector,
                args=(grid.indNumber(), grid.BorderEdgesC, grid.Edges,
                      grid.Points, solver.B, solver.F.Zero, solver.F.One))
            quality_inv = np.linalg.norm(
                solver.f(u_vector, grid.indNumber(), grid.BorderEdgesC, grid.Edges,
                  grid.Points, solver.B, solver.F.Zero, solver.F.One))
=======

            if(method == 'equation'):
                #print("value on equation starting vector for equation", solver.f(u_vector, grid.indNumber(), grid.BorderEdgesD, grid.BorderEdgesN, grid.BorderEdgesC, grid.Edges,
                #          grid.Points, solver.B, solver.F.Zero, solver.F.One))

                u_vector = scipy.optimize.fsolve(
                    solver.f, u_vector,
                    args=(grid.indNumber(), grid.BorderEdgesD, grid.BorderEdgesN, grid.BorderEdgesC, grid.Edges,
                          grid.Points, solver.B, solver.F.Zero, solver.F.One))

                #print("value on equation final vector for equation", solver.f(u_vector, grid.indNumber(), grid.BorderEdgesD, grid.BorderEdgesN, grid.BorderEdgesC, grid.Edges,
                #          grid.Points, solver.B, solver.F.Zero, solver.F.One))

            elif (method == 'optimization'):

                C11 = solver.B[0, 0]
                C12 = solver.B[0, 1]
                C21 = solver.B[1, 0]
                C22 = solver.B[1, 1]
                C = np.bmat([[C11, C12], [C21, C22]])
                E = np.append(solver.F.Zero, solver.F.One)

                #print("value on optimization starting vector for optimization", solver.L2(u_vector, grid.indNumber(), grid.BorderEdgesD, grid.BorderEdgesN,
                #          grid.BorderEdgesC, grid.Edges, grid.Points, C, E))

                u_vector = scipy.optimize.minimize(solver.L2, u_vector,
                    args=(grid.indNumber(), grid.BorderEdgesD, grid.BorderEdgesN,
                          grid.BorderEdgesC, grid.Edges, grid.Points, C, E),
                          method='Powell',
                          options={'disp': True, 'maxiter': len(u_vector) * 1e5},
                          tol=1e-30).x

                #print("value on optimization final vector for optimization", solver.L2(u_vector, grid.indNumber(), grid.BorderEdgesD, grid.BorderEdgesN,
                #          grid.BorderEdgesC, grid.Edges, grid.Points, C, E))

                #print("value on optimization final vector for equation", solver.f(u_vector, grid.indNumber(), grid.BorderEdgesD, grid.BorderEdgesN, grid.BorderEdgesC, grid.Edges,
                #          grid.Points, solver.B, solver.F.Zero, solver.F.One))


            quality_inv = np.linalg.norm(
                solver.f(u_vector, grid.indNumber(), grid.BorderEdgesD, grid.BorderEdgesN, grid.BorderEdgesC, grid.Edges,
                grid.Points, solver.B, solver.F.Zero, solver.F.One))

>>>>>>> ab06370e
            quality = quality_inv ** -1
            iteration += 1

        print(f"iteration = {iteration}; quality = {quality} is acceptable.")

        solver.set_u_and_displaced_points(u_vector)

        return solver<|MERGE_RESOLUTION|>--- conflicted
+++ resolved
@@ -35,15 +35,6 @@
         while quality < 8:
             if iteration > 0:
                 print(f"iteration = {iteration}; quality = {quality} is too low, trying again...")
-<<<<<<< HEAD
-            u_vector = scipy.optimize.fsolve(
-                solver.f, u_vector,
-                args=(grid.indNumber(), grid.BorderEdgesC, grid.Edges,
-                      grid.Points, solver.B, solver.F.Zero, solver.F.One))
-            quality_inv = np.linalg.norm(
-                solver.f(u_vector, grid.indNumber(), grid.BorderEdgesC, grid.Edges,
-                  grid.Points, solver.B, solver.F.Zero, solver.F.One))
-=======
 
             if(method == 'equation'):
                 #print("value on equation starting vector for equation", solver.f(u_vector, grid.indNumber(), grid.BorderEdgesD, grid.BorderEdgesN, grid.BorderEdgesC, grid.Edges,
@@ -51,7 +42,7 @@
 
                 u_vector = scipy.optimize.fsolve(
                     solver.f, u_vector,
-                    args=(grid.indNumber(), grid.BorderEdgesD, grid.BorderEdgesN, grid.BorderEdgesC, grid.Edges,
+                    args=(grid.indNumber(), grid.BorderEdgesC, grid.Edges,
                           grid.Points, solver.B, solver.F.Zero, solver.F.One))
 
                 #print("value on equation final vector for equation", solver.f(u_vector, grid.indNumber(), grid.BorderEdgesD, grid.BorderEdgesN, grid.BorderEdgesC, grid.Edges,
@@ -70,8 +61,7 @@
                 #          grid.BorderEdgesC, grid.Edges, grid.Points, C, E))
 
                 u_vector = scipy.optimize.minimize(solver.L2, u_vector,
-                    args=(grid.indNumber(), grid.BorderEdgesD, grid.BorderEdgesN,
-                          grid.BorderEdgesC, grid.Edges, grid.Points, C, E),
+                    args=(grid.indNumber(), grid.BorderEdgesC, grid.Edges, grid.Points, C, E),
                           method='Powell',
                           options={'disp': True, 'maxiter': len(u_vector) * 1e5},
                           tol=1e-30).x
@@ -84,10 +74,8 @@
 
 
             quality_inv = np.linalg.norm(
-                solver.f(u_vector, grid.indNumber(), grid.BorderEdgesD, grid.BorderEdgesN, grid.BorderEdgesC, grid.Edges,
-                grid.Points, solver.B, solver.F.Zero, solver.F.One))
-
->>>>>>> ab06370e
+                solver.f(u_vector, grid.indNumber(), grid.BorderEdgesC, grid.Edges,
+                  grid.Points, solver.B, solver.F.Zero, solver.F.One))
             quality = quality_inv ** -1
             iteration += 1
 
