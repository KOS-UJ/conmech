import os
import time
from typing import Callable, List, Optional

from _pytest.config import Config

from conmech.helpers import cmh, nph
from deep_conmech.common.plotter import plotter_2d, plotter_3d, plotter_common
from deep_conmech.scenarios import Scenario
<<<<<<< HEAD
=======
from deep_conmech.simulator.setting.setting_forces import *
from deep_conmech.simulator.setting.setting_iterable import SettingIterable
>>>>>>> 7dddf59a
from deep_conmech.simulator.setting.setting_temperature import \
    SettingTemperature
from deep_conmech.simulator.solver import Solver


def run_examples(
        all_scenarios,
        file,
        plot_animation,
        config: Config,
        simulate_dirty_data=False,
        get_setting_function: Optional[Callable] = None,
):
    for i, scenario in enumerate(all_scenarios):
        print(f"-----EXAMPLE {i + 1}/{len(all_scenarios)}-----")
        catalog = os.path.splitext(os.path.basename(file))[0].upper()
        plot_scenario(
            solve_function=scenario.get_solve_function(),
            scenario=scenario,
            catalog=catalog,
            simulate_dirty_data=simulate_dirty_data,
            plot_animation=plot_animation,
            config=config,
            get_setting_function=get_setting_function,
        )
        print()
    print("DONE")


def plot_scenario(
        solve_function,
        scenario: Scenario,
        catalog,
        config: Config,
        simulate_dirty_data=False,
        plot_animation=True,
        save_all=False,
        get_setting_function: Optional[Callable] = None,
):
    final_catalog = f"output/{config.CURRENT_TIME} - {catalog}"
    all_settings_path = f"{final_catalog}/{scenario.id}_DATA"
    cmh.create_folders(final_catalog)

    time_skip = config.PRINT_SKIP
    ts = int(time_skip / scenario.time_step)
    index_skip = ts if save_all else 1
    plot_settings_count = [0]

    settings_file, file_meta = SettingIterable.open_files_append_pickle(all_settings_path)
    with settings_file, file_meta:
        step = [0] #TODO: Clean
        def operation_save(current_time: float, setting : SettingIterable, base_setting, a, base_a):
            step[0] += 1
            if save_all or step[0] % ts == 0: 
                setting.append_pickle(settings_file=settings_file, file_meta=file_meta)
                plot_settings_count[0]+=1

        simulate(
            compare_with_base_setting=False,
            solve_function=solve_function,
            scenario=scenario,
            simulate_dirty_data=simulate_dirty_data,
            config=config,
            operation=operation_save if plot_animation else None,
            get_setting_function=get_setting_function,
        )

    if plot_animation:
        plot_scenario_animation(scenario, config, final_catalog, time_skip, index_skip, plot_settings_count[0], all_settings_path)

    return all_settings_path


def plot_scenario_animation(
<<<<<<< HEAD
        scenario: Scenario,
        plot_setting_paths: List[str],
        final_catalog: str,
        time_skip: float,
        config: Config,
=======
    scenario:Scenario,
    config: Config,
    final_catalog: str,
    time_skip: float,
    index_skip: int,
    plot_settings_count: int,
    all_settings_path: str
>>>>>>> 7dddf59a
):
    #t_scale = plotter_common.get_t_scale(scenario, plot_setting_paths)
    t_scale = None
    plot_function = (
        plotter_2d.plot_animation
        if scenario.dimension == 2
        else plotter_3d.plot_animation
    )
    plot_function(
        save_path=f"{final_catalog}/{scenario.id}.gif",
        config=config,
        time_skip=time_skip,
        index_skip=index_skip,
        plot_settings_count=plot_settings_count,
        all_settings_path=all_settings_path,
        t_scale=t_scale
    )


########


def simulate(
        compare_with_base_setting,
        solve_function,
        scenario: Scenario,
        simulate_dirty_data: bool,
        config: Config,
        operation: Optional[Callable] = None,
        get_setting_function: Optional[Callable] = None,
) -> None:
    _get_setting_function = (
        scenario.get_setting
        if get_setting_function is None
        else lambda randomize, create_in_subprocess: get_setting_function(
            config=config,
            scenario=scenario,
            randomize=randomize,
            create_in_subprocess=create_in_subprocess,
        )
    )

    setting = _get_setting_function(
        randomize=simulate_dirty_data, create_in_subprocess=True
    )
    with_temperature = isinstance(setting, SettingTemperature)
    if compare_with_base_setting:
        base_setting = _get_setting_function(randomize=False, create_in_subprocess=True)
    else:
        base_setting = None
        base_a = None

    solver_time = 0
    comparison_time = 0

    time_tqdm = scenario.get_tqdm(desc="Simulating", config=config)
    a = None
    t = None
    for time_step in time_tqdm:
        current_time = (time_step + 1) * setting.time_step

        forces = scenario.get_forces_by_function(setting, current_time)
        if with_temperature:
            heat = scenario.get_heat_by_function(setting, current_time)
            setting.prepare(forces, heat)
        else:
            setting.prepare(forces)

        start_time = time.time()
        if with_temperature:
            a, t = solve_function(setting, initial_a=a, initial_t=t)
        else:
            a = solve_function(setting, initial_a=a)

        solver_time += time.time() - start_time

        if simulate_dirty_data:
            setting.make_dirty()

        if compare_with_base_setting:
            scenario.base_setting.set_forces_from_function(
                scenario.forces_function, current_time
            )

            start_time = time.time()
            base_a = Solver.solve(base_setting)  ## save in setting
            comparison_time += time.time() - start_time

        if operation is not None:
            operation(current_time, setting, base_setting, a, base_a)

        if with_temperature:
            setting.iterate_self(a, t)
        else:
            setting.iterate_self(a, randomized_inputs=simulate_dirty_data)

        if compare_with_base_setting:
            base_setting.iterate_self(base_a)

        # setting.remesh_self() ####################################################

    # comparison_str = (
    #    f" | Comparison time: {comparison_time}" if compare_with_base_setting else ""
    # )
    # print(f"    Solver time : {solver_time}{comparison_str}")


########


def plot_setting(
        current_time, setting, path, base_setting, draw_detailed, extension,
):
    if setting.dimension == 2:
        fig = plotter_2d.get_fig()
        axs = plotter_2d.get_axs(fig)
        plotter_2d.plot_frame(
            fig=fig,
            axs=axs,
            setting=setting,
            current_time=current_time,
            draw_detailed=draw_detailed,
            base_setting=base_setting,
        )
        plotter_common.plt_save(path, extension)
    else:
        fig = plotter_3d.get_fig()
        axs = plotter_3d.get_axs(fig)
        plotter_3d.plot_frame(
            fig=fig, axs=axs, setting=setting, current_time=current_time
        )
        plotter_common.plt_save(path, extension)

############################<|MERGE_RESOLUTION|>--- conflicted
+++ resolved
@@ -7,11 +7,8 @@
 from conmech.helpers import cmh, nph
 from deep_conmech.common.plotter import plotter_2d, plotter_3d, plotter_common
 from deep_conmech.scenarios import Scenario
-<<<<<<< HEAD
-=======
 from deep_conmech.simulator.setting.setting_forces import *
 from deep_conmech.simulator.setting.setting_iterable import SettingIterable
->>>>>>> 7dddf59a
 from deep_conmech.simulator.setting.setting_temperature import \
     SettingTemperature
 from deep_conmech.simulator.solver import Solver
@@ -86,13 +83,6 @@
 
 
 def plot_scenario_animation(
-<<<<<<< HEAD
-        scenario: Scenario,
-        plot_setting_paths: List[str],
-        final_catalog: str,
-        time_skip: float,
-        config: Config,
-=======
     scenario:Scenario,
     config: Config,
     final_catalog: str,
@@ -100,7 +90,6 @@
     index_skip: int,
     plot_settings_count: int,
     all_settings_path: str
->>>>>>> 7dddf59a
 ):
     #t_scale = plotter_common.get_t_scale(scenario, plot_setting_paths)
     t_scale = None
