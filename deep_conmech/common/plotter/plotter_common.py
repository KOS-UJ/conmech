--- conflicted
+++ resolved
@@ -1,9 +1,5 @@
 from dataclasses import dataclass
-<<<<<<< HEAD
-from typing import Callable, List, Optional
-=======
 from typing import Callable, List, Optional, Tuple
->>>>>>> 7dddf59a
 
 import matplotlib
 import matplotlib.pyplot as plt
@@ -100,16 +96,6 @@
 
 
 def plot_animation(
-<<<<<<< HEAD
-        plot_setting_paths: List[str],
-        time_skip: float,
-        save_path: str,
-        get_axs: Callable,
-        plot_frame: Callable,
-        fig,
-        config: Config,
-        t_scale: Optional[np.ndarray] = None
-=======
     get_axs: Callable,
     plot_frame: Callable,
     fig,
@@ -120,29 +106,8 @@
     plot_settings_count:int,
     all_settings_path: str,
     t_scale: Optional[np.ndarray] = None,
->>>>>>> 7dddf59a
 ):
     fps = int(1 / time_skip)
-<<<<<<< HEAD
-    animation_tqdm = cmh.get_tqdm(iterable=range(frames_count + 1), config=config,
-                                  desc="Generating animation")
-
-    def animate(step):
-        current_time = step * time_skip
-        animation_tqdm.update(1)
-        fig.clf()
-        axs = get_axs(fig)
-        path = plot_setting_paths[step]
-        setting = SettingIterable.load_pickle(path)
-        plot_frame(axs=axs, fig=fig, setting=setting, current_time=current_time, t_scale=t_scale)
-        return fig
-
-    ani = animation.FuncAnimation(
-        fig, animate, frames=frames_count
-    )  # , interval=scenario.final_time)
-    ani.save(save_path, writer=None, fps=fps, dpi=dpi, savefig_kwargs=savefig_args)
-    # animation_tqdm.close()
-=======
     animation_tqdm = cmh.get_tqdm(iterable=range(plot_settings_count+1), config=config, desc="Generating animation")
 
     settings_file = SettingIterable.open_file_settings_read_pickle(all_settings_path)
@@ -163,7 +128,6 @@
         
         ani.save(save_path, writer=None, fps=fps, dpi=dpi, savefig_kwargs=savefig_args)
         #animation_tqdm.close()
->>>>>>> 7dddf59a
     plt.close()
 
 
