from typing import List, Optional

import matplotlib.pyplot as plt
import numpy as np
from matplotlib import collections
from matplotlib.patches import Rectangle

from conmech.helpers.config import Config
from deep_conmech.common.plotter import plotter_common
from deep_conmech.graph.setting.setting_randomized import SettingRandomized
from deep_conmech.simulator.setting.setting_temperature import SettingTemperature


def get_fig():
    return plt.figure(figsize=(4, 2))


def get_axs(fig):
    # axs = fig.add_subplot(1, 1, 1, facecolor="none")
    axs = fig.add_axes([0.075, 0.15, 0.9, 0.8], facecolor="none")
    return axs


def set_perspective(scale, ax):
    ax.set_aspect("equal", "box")
    padding = 6
    ax.set_xlim(-padding * scale, 18 * scale)
    ax.set_ylim(-padding * scale, padding * scale)
    plotter_common.set_ax(ax)


def plot_animation(
<<<<<<< HEAD
        plot_setting_paths: List[str],
        time_skip: float,
        save_path: str,
        config: Config,
        t_scale: Optional[np.ndarray] = None,
=======
    save_path: str,
    config: Config,
    time_skip: float,
    index_skip: int,
    plot_settings_count:int,
    all_settings_path:str,
    t_scale: Optional[np.ndarray] = None,
>>>>>>> 7dddf59a
):
    plotter_common.plot_animation(
        get_axs=get_axs,
        plot_frame=plot_frame,
        fig=get_fig(),
        save_path=save_path,
        config = config,
        time_skip=time_skip,
        index_skip=index_skip,
        plot_settings_count=plot_settings_count,
        all_settings_path=all_settings_path,
        t_scale=t_scale
    )


def plot_frame(
        fig,
        axs,
        setting: SettingRandomized,
        current_time: float,
        draw_detailed: bool = True,
        base_setting: Optional[SettingRandomized] = None,
        t_scale: Optional[np.ndarray] = None,
):
    ax = axs
    scale = setting.mesh_data.scale_x
    set_perspective(scale, ax=ax)

    if isinstance(setting, SettingTemperature):
        cbar_settings = plotter_common.get_t_data(t_scale)
        plotter_common.plot_colorbar(fig, axs=[ax], cbar_settings=cbar_settings)
        draw_main_temperature(
            fig=fig, ax=ax, setting=setting, cbar_settings=cbar_settings
        )
    else:
        draw_main_displaced(setting, ax=ax)
    if base_setting is not None:
        draw_base_displaced(base_setting, scale, ax=ax)

    draw_parameters(current_time, setting, scale, ax=ax)
    # draw_angles(setting, ax)

    position = np.array([-4.2, -4.2]) * scale
    shift = 2.5 * scale
    draw_forces(setting, position, ax=ax)
    if draw_detailed:  # detailed:
        position[0] += shift
        if setting.obstacles is not None:
            draw_obstacle_resistance_normalized(setting, position, ax=ax)
            position[0] += shift
        # draw_boundary_faces_normals(setting, position, ax)
        # position[0] += shift
        # draw_boundary_normals(setting, position, ax)
        # position[0] += shift

        draw_boundary_resistance_normal(setting, position, ax=ax)
        position[0] += shift
        draw_boundary_resistance_tangential(setting, position, ax=ax)
        position[0] += shift
        draw_boundary_v_tangential(setting, position, ax=ax)
        position[0] += shift

        draw_input_u(setting, position, ax=ax)
        position[0] += shift
        draw_input_v(setting, position, ax=ax)
        position[0] += shift
        draw_a(setting, position, ax=ax)

        position[0] += shift
        if isinstance(setting, SettingTemperature):
            plot_temperature(
                ax=ax, setting=setting, position=position, cbar_settings=cbar_settings
            )

        # draw_edges_data(setting, position, ax)
        # draw_vertices_data(setting, position, ax)


def plot_temperature(
        ax,
        setting: SettingTemperature,
        position,
        cbar_settings: plotter_common.ColorbarSettings,
):
    add_annotation("TEMP", setting, position, ax)
    # vmin, vmax, cmap = plotter_common.get_t_data(t_scale)
    points = (setting.normalized_points + position).T
    ax.scatter(
        *points,
        c=setting.t_old,
        cmap=cbar_settings.cmap,
        vmin=cbar_settings.vmin,
        vmax=cbar_settings.vmax,
        s=1,
        marker=".",
        linewidths=0.1,
    )


def draw_main_temperature(fig, ax, setting, cbar_settings):
    draw_main_obstacles(setting, ax)
    values = ax.tricontourf(
        *(setting.moved_nodes.T),
        setting.elements,
        setting.t_old.reshape(-1),
        cmap=cbar_settings.cmap,
        vmin=cbar_settings.vmin,
        vmax=cbar_settings.vmax,
        antialiased=True,
    )


def draw_obstacles(obstacle_origins, obstacle_normals, position, color, ax):
    obstacles_tangient = np.hstack(
        (-obstacle_normals[:, 1, None], obstacle_normals[:, 0, None])
    )
    for i in range(len(obstacle_origins)):
        bias = obstacle_origins[i] + position
        ax.arrow(
            *bias,
            *obstacle_normals[i],
            color=f"tab:{color}",
            alpha=0.4,
            width=0.00002,
            length_includes_head=True,
            head_width=0.01,
        )
        line = ax.axline(
            bias,
            obstacles_tangient[i] + bias,
            color=f"tab:{color}",
            alpha=0.4,
            linewidth=0.4,
        )
        # ax.fill_between(bias, obstacles_tangient[i] + bias)


def plot_arrows(starts, vectors, ax):
    prepared_starts, prepared_vectors = plotter_common.prepare_for_arrows(
        starts, vectors
    )
    ax.quiver(
        *prepared_starts,
        *prepared_vectors,
        angles="xy",
        scale_units="xy",
        scale=1,
        width=0.001,
        color="w",
        zorder=2,
    )


def draw_main_obstacles(setting, ax):
    draw_obstacles(
        setting.obstacle_origins, setting.obstacle_normals, [0, 0], "orange", ax
    )


def draw_normalized_obstacles(setting, position, ax):
    draw_obstacles(
        setting.normalized_obstacle_origins,
        setting.normalized_obstacle_normals,
        position,
        "blue",
        ax,
    )


def draw_obstacle_resistance_normalized(setting, position, ax):
    # draw_normalized_obstacles(setting, position, ax)
    draw_additional_setting("P", setting, position, ax)
    plot_arrows(
        setting.normalized_boundary_nodes + position,
        setting.normalized_boundary_penetration,
        ax,
    )


def draw_boundary_normals(setting, position, ax):
    draw_additional_setting("N", setting, position, ax)
    plot_arrows(
        setting.normalized_boundary_nodes + position,
        setting.normalized_boundary_normals,
        ax,
    )


def draw_boundary_v_tangential(setting, position, ax):
    draw_additional_setting("V_TNG", setting, position, ax)
    plot_arrows(
        setting.normalized_boundary_nodes + position,
        setting.normalized_boundary_v_tangential,
        ax,
    )


def draw_boundary_resistance_normal(setting, position, ax):
    draw_additional_setting("RES_N", setting, position, ax)
    data = setting.normalized_boundary_normals * setting.resistance_normal / 100
    plot_arrows(
        setting.normalized_boundary_nodes + position, data, ax,
    )


def draw_boundary_resistance_tangential(setting, position, ax):
    draw_additional_setting("RES_T", setting, position, ax)
    data = setting.normalized_boundary_normals * setting.resistance_tangential / 100
    plot_arrows(
        setting.normalized_boundary_nodes + position, data, ax,
    )


def draw_rectangle(ax, position, scale_x, scale_y):
    ax.add_patch(
        Rectangle(
            (position[0], position[1],),
            scale_x,
            scale_y,
            fill=None,
            alpha=1.0,
            color="w",
            lw=0.2,
            zorder=3,
        )
    )


def draw_main_displaced(setting, ax):
    position = np.array([0.0, 0.0])
    draw_displaced(setting, position, "orange", ax)
    # draw_points(setting.moved_reference_points, position, "orange", ax)
    if setting.obstacles is not None:
        draw_obstacles(
            setting.obstacle_origins, setting.obstacle_normals, position, "orange", ax,
        )


def draw_base_displaced(setting, scale, ax):
    position = np.array([0.0, 1.5]) * scale
    draw_displaced(setting, position, "purple", ax)
    if setting.obstacles is not None:
        draw_obstacles(
            setting.obstacle_origins, setting.obstacle_normals, position, "orange", ax,
        )


def draw_displaced(setting, position, color, ax):
    # draw_rectangle(ax, position, setting.mesh_data.scale_x, setting.mesh_data.scale_y)
    draw_triplot(setting.moved_nodes + position, setting, f"tab:{color}", ax)
    # draw_data("P", obstacle_forces, setting, [7.5, -1.5], ax)


def draw_points(points, position, color, ax):
    moved_nodes = points + position
    ax.scatter(moved_nodes[:, 0], moved_nodes[:, 1], s=0.1, c=f"tab:{color}")


def draw_forces(setting, position, ax):
    return draw_data("F", setting.normalized_forces, setting, position, ax)


def draw_input_u(setting, position, ax):
    return draw_data("U", setting.input_u_old, setting, position, ax)


def draw_input_v(setting, position, ax):
    return draw_data("V", setting.input_v_old, setting, position, ax)


def draw_a(setting, position, ax):
    return draw_data(
        "A * ts", setting.normalized_a_old * setting.time_step, setting, position, ax,
    )


def draw_data(annotation, data, setting, position, ax):
    draw_additional_setting(annotation, setting, position, ax)
    plot_arrows(setting.normalized_points + position, data, ax)


def draw_additional_setting(annotation, setting, position, ax):
    draw_triplot(setting.normalized_points + position, setting, "tab:blue", ax)
    add_annotation(annotation, setting, position, ax)


def add_annotation(annotation, setting, position, ax):
    scale = setting.mesh_data.scale_x
    description_offset = np.array([-0.5, -1.1]) * scale
    ax.annotate(annotation, xy=position + description_offset, color="w", fontsize=5)


def draw_parameters(current_time, setting, scale, ax):
    x_max = ax.get_xlim()[1]
    y_max = ax.get_ylim()[1]
    args = dict(color="w", fontsize=5, )

    annotation = plotter_common.get_frame_annotation(
        current_time=current_time, setting=setting
    )
    ax.text(x_max - 4.0 * scale, y_max - 2.0 * scale, s=annotation, **args)


def draw_triplot(nodes, setting, color, ax):
    boundary_nodes = nodes[setting.boundary_faces]
    ax.add_collection(
        collections.LineCollection(
            boundary_nodes,
            colors=[color for _ in range(boundary_nodes.shape[0])],
            linewidths=0.3,
        )
    )
    triplot(nodes, setting.elements, color, ax)


def triplot(nodes, elements, color, ax):
    ax.triplot(nodes[:, 0], nodes[:, 1], elements, color=color, linewidth=0.1)


##############


def draw_edges_data(position, setting, ax):
    draw_data_at_edges(setting, setting.edges_data[:, 2:4], position, ax)


def draw_vertices_data(position, setting, ax):
    draw_data_at_vertices(setting, setting.normalized_u_old, position, ax)


def draw_data_at_edges(setting, features, position, ax):
    draw_triplot(setting.normalized_points + position, setting, "tab:orange", ax)

    centers = np.sum(setting.edges_normalized_points + position, axis=1) / 2.0
    vertices = setting.edges_normalized_points[:, 0] + position
    points = (centers + vertices) / 2.0

    for i in range(len(setting.edges_normalized_points)):
        feature = np.around(features[i], 2)
        # np.set_printoptions(precision=3)
        ax.text(
            points[i, 0] - 0.04,
            points[i, 1],
            str(feature),
            # xy=(0.5, 0.5),
            # xycoords="axes fraction",
            fontsize=0.01,
            rotation=30,
            color="w",
        )


def draw_data_at_vertices(setting, features, position, ax):
    draw_triplot(setting.normalized_points + position, setting, "tab:orange", ax)

    points = setting.normalized_points + position
    for i in range(len(setting.normalized_points)):
        feature = np.around(features[i], 2)
        ax.text(
            points[i, 0] - 0.04,
            points[i, 1],
            str(feature),
            # xy=(0.5, 0.5),
            # xycoords="axes fraction",
            fontsize=0.01,
            rotation=30,
            color="w",
        )


###################


def plot_simple_data(elements, nodes, path):
    fig = get_fig()
    axs = get_axs(fig)
    set_perspective(scale=1, ax=axs)
    triplot(nodes, elements, "tab:orange", axs)
    extension = path.split(".")[-1]
    plotter_common.plt_save(path, extension)<|MERGE_RESOLUTION|>--- conflicted
+++ resolved
@@ -30,13 +30,6 @@
 
 
 def plot_animation(
-<<<<<<< HEAD
-        plot_setting_paths: List[str],
-        time_skip: float,
-        save_path: str,
-        config: Config,
-        t_scale: Optional[np.ndarray] = None,
-=======
     save_path: str,
     config: Config,
     time_skip: float,
@@ -44,7 +37,6 @@
     plot_settings_count:int,
     all_settings_path:str,
     t_scale: Optional[np.ndarray] = None,
->>>>>>> 7dddf59a
 ):
     plotter_common.plot_animation(
         get_axs=get_axs,
