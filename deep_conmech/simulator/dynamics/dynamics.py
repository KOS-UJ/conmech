--- conflicted
+++ resolved
@@ -1,7 +1,6 @@
 from dataclasses import dataclass
 from typing import Callable
 
-<<<<<<< HEAD
 import numpy as np
 from conmech.dataclass.body_properties import (StaticBodyProperties,
                                                TemperatureBodyProperties)
@@ -29,17 +28,6 @@
 
 
 class Dynamics(BodyPosition):
-=======
-from conmech.properties.body_properties import StaticBodyProperties, TemperatureBodyProperties
-from conmech.mesh.mesh_properties import MeshProperties
-from conmech.properties.schedule import Schedule
-from conmech.solvers.optimization.schur_complement import SchurComplement
-from deep_conmech.simulator.dynamics.factory.dynamics_factory_method import get_dynamics
-from deep_conmech.simulator.mesh.mesh import Mesh
-
-
-class Dynamics(Mesh):
->>>>>>> 4e35cd3d
     def __init__(
             self,
             mesh_data: MeshProperties,
@@ -62,7 +50,6 @@
         self.body_prop = body_prop
         self.with_schur_complement_matrices = with_schur_complement_matrices
 
-<<<<<<< HEAD
         self.element_initial_volume:np.ndarray
         self.const_volume:np.ndarray
         self.ACC:np.ndarray
@@ -85,30 +72,13 @@
 
         self.initialize_matrices()
 
-=======
-        # Schur-complement method cache
-        self.C = None
-        self.T = None
-
-        self.reinitialize_matrices()
->>>>>>> 4e35cd3d
 
     def remesh(self):
         super().remesh()
         self.initialize_matrices()
 
 
-<<<<<<< HEAD
-    def initialize_matrices(self):
-        builder = (
-            dynamics_builder_2d.DynamicsBuilder2D()
-            if self.dimension == 2
-            else dynamics_builder_3d.DynamicsBuilder3D()
-        )
-
-=======
     def reinitialize_matrices(self):
->>>>>>> 4e35cd3d
         (
             self.element_initial_volume,
             self.const_volume,
