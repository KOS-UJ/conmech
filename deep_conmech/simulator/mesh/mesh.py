--- conflicted
+++ resolved
@@ -3,16 +3,10 @@
 import deep_conmech.simulator.mesh.mesh_builders as mesh_builders
 import numba
 import numpy as np
-<<<<<<< HEAD
-from conmech.dataclass.mesh_data import MeshData
-from conmech.boundaries_builder import (BoundariesBuilder,
-                                                 BoundariesData)
-=======
 from numba import njit
 
 import deep_conmech.simulator.mesh.mesh_builders as mesh_builders
 from conmech.mesh.mesh_properties import MeshProperties
->>>>>>> b3ec3ad4
 from conmech.helpers import nph
 from numba import njit
 
