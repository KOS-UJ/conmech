--- conflicted
+++ resolved
@@ -120,13 +120,7 @@
         v_vector = nph.stack_column(v)
 
         Q = nph.stack_column(const_volume @ heat)
-<<<<<<< HEAD
-        Q += (-1) * nph.unstack_and_sum_columns(
-            thermal_expansion @ v_vector, dim=dimension, keepdims=True
-        )  # here v_old_vector is column vector
-=======
         Q += (-1) * thermal_expansion @ v_vector
->>>>>>> ee4814b9
         Q += (1 / self.time_step) * U @ t_old
 
         obstacle_heat_integral = self.get_obstacle_heat_integral()
@@ -184,11 +178,7 @@
             const_viscosity=const_viscosity,
             time_step=time_step,
         )
-<<<<<<< HEAD
-        value += thermal_expansion.T @ np.tile(t, (dimension, 1))
-=======
         value += thermal_expansion.T @ t
->>>>>>> ee4814b9
         return value
 
     def iterate_self(self, a, t, randomized_inputs=False):
