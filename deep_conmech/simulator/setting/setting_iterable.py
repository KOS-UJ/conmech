--- conflicted
+++ resolved
@@ -80,14 +80,6 @@
         self.set_v_old(v)
         self.set_a_old(a)
 
-<<<<<<< HEAD
-    def save_pickle(self, path: str) -> None:
-        with open(f"{path}.st", "wb") as file:
-            setting_copy = copy.deepcopy(self)
-            setting_copy.clear_save()
-            pickle.dump(setting_copy, file)
-=======
-
 
     @staticmethod
     def open_files_append_pickle(path: str):
@@ -109,7 +101,6 @@
         return all_indices
 
 
->>>>>>> 7dddf59a
 
     def append_pickle(self, settings_file: BufferedReader, file_meta: BufferedReader) -> None:
         setting_copy = copy.deepcopy(self)
@@ -152,11 +143,7 @@
         self.T_boundary = None
         self.T_free_x_contact = None
         self.T_contact_x_free = None
-<<<<<<< HEAD
-        self.T_free_x_free_inverted = None
-=======
         self.T_free_x_free_inverted = None
 
         #if for_plot:
-        #    self.C = None
->>>>>>> 7dddf59a
+        #    self.C = None