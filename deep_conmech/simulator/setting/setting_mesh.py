import deep_conmech.common.config as config
import deep_conmech.simulator.mesh.mesh_builders as mesh_builders
import numba
import numpy as np
from conmech.helpers import nph
from numba import njit

# import os, sys
# sys.path.append(os.path.abspath('../'))


@njit  # (parallel=True)
def get_edges_matrix(nodes_count, cells):
    edges_matrix = np.zeros((nodes_count, nodes_count), dtype=numba.int32)
    cell_vertices_number = len(cells[0])
    for cell in cells:  # TODO: prange?
        for i in range(cell_vertices_number):
            for j in range(cell_vertices_number):
                if i != j:
                    edges_matrix[cell[i], cell[j]] += 1.0
    return edges_matrix


# one time edge - boundary edge
# bondary edges at the beginning
@njit
def get_edges_list(edges_matrix):
    edges_number = np.sum(edges_matrix > 0, dtype=numba.int64)
    nodes_count = len(edges_matrix[0])
    edges = np.zeros((edges_number, 2), dtype=numba.int64)
    e = 0
    for i in range(nodes_count):
        for j in range(nodes_count):
            if i != j:
                if edges_matrix[i, j] == 1:
                    edges[e] = np.array([i, j])
                    e += 1
    for i in range(nodes_count):
        for j in range(nodes_count):
            if i != j:
                if edges_matrix[i, j] > 1:
                    edges[e] = np.array([i, j])
                    e += 1
    return edges


##############


@njit
def move_boundary_points_to_start(
    unordered_points, unordered_cells, old_attached_point_indices, old_boundary_indices
):
    nodes_count = len(old_attached_point_indices)
    boundary_nodes_count = len(old_boundary_indices)

    points = np.zeros((nodes_count, unordered_points.shape[1]))
    cells = -(unordered_cells.copy() + 1)

    boundary_index = 0
    inner_index = nodes_count - 1
    for old_index in old_attached_point_indices:
        point = unordered_points[old_index]

        if old_index in old_boundary_indices:
            new_index = boundary_index
            boundary_index += 1
        else:
            new_index = inner_index
            inner_index -= 1

        points[new_index] = point
        cells = np.where(cells == -(old_index + 1), new_index, cells)

    return points, cells, boundary_nodes_count


############


@njit
def get_closest_to_axis(nodes, variable):
    min_error = 1.0
    final_i, final_j = 0, 0
    nodes_count = len(nodes)
    for i in range(nodes_count):
        for j in range(i + 1, nodes_count):
            # dist = np.abs(nodes[i, variable] - nodes[j, variable])
            error = nph.euclidean_norm_numba(
                np.delete(nodes[i], variable) - np.delete(nodes[j], variable)
            )
            if error < min_error:
                min_error, final_i, final_j = error, i, j

    correct_order = nodes[final_i, variable] < nodes[final_j, variable]
    indices = (final_i, final_j) if correct_order else (final_j, final_i)
    return np.array([error, *indices])


def get_base_seed_indices(nodes):
    dim = nodes.shape[1]
    base_seed_indices = np.zeros((dim, 2), dtype=np.int64)
    errors = np.zeros(3)
    for i in range(dim):
        result = get_closest_to_axis(nodes, i)
        errors[i] = result[0]
        base_seed_indices[i] = result[1:].astype(np.int64)
        # print(f"MIN ERROR for variable {i}: {errors[i]}")
    return base_seed_indices, np.argmin(errors)


def get_base(nodes, base_seed_indices, closest_seed_index):
    base_seed_initial_nodes = nodes[base_seed_indices]
    base_seed = base_seed_initial_nodes[..., 1, :] - base_seed_initial_nodes[..., 0, :]
    return nph.complete_base(base_seed, closest_seed_index)


############


@njit
def get_boundary_edges_internal_nodes(boundary_edges_count, edges, cells):
    boundary_edges_internal_nodes = np.zeros(boundary_edges_count, dtype=numba.int64)
    for i in range(boundary_edges_count):
        edge = edges[i]
        for cell in cells:
            internal_node = [node for node in cell if node not in edge]
            if len(internal_node) == 1:
                boundary_edges_internal_nodes[i] = internal_node[0]
                break
    return boundary_edges_internal_nodes


################


class SettingMesh:
    def __init__(
        self,
        mesh_type,
        mesh_density_x,
        mesh_density_y,
        scale_x,
        scale_y,
        is_adaptive,
        create_in_subprocess,
    ):
        self.mesh_density_x = mesh_density_x
        self.mesh_density_y = mesh_density_y
        self.mesh_type = mesh_type
        self.scale_x = scale_x
        self.scale_y = scale_y
        self.is_adaptive = is_adaptive
        self.create_in_subprocess = create_in_subprocess

        self.set_mesh()

    def remesh(self):
        self.set_mesh()

    def set_mesh(self):
        unordered_points, unordered_cells = mesh_builders.build_mesh(
            mesh_type=self.mesh_type,
            mesh_density_x=self.mesh_density_x,
            mesh_density_y=self.mesh_density_y,
            scale_x=self.scale_x,
            scale_y=self.scale_y,
            is_adaptive=self.is_adaptive,
            create_in_subprocess=self.create_in_subprocess,
        )
        (
            self.initial_nodes,
            self.cells,
            self.boundary_nodes_count,
            self.boundary_edges_count,
        ) = self.clean_mesh(unordered_points, unordered_cells)

        self.base_seed_indices, self.closest_seed_index = get_base_seed_indices(
            self.boundary_points_initial
        )

        self.edges_matrix = get_edges_matrix(self.nodes_count, self.cells)
        self.edges = get_edges_list(self.edges_matrix)
        self.boundary_edges_internal_nodes = get_boundary_edges_internal_nodes(
            self.boundary_edges_count, self.edges, self.cells
        )

        self.set_u_old(np.zeros_like(self.initial_nodes))
        self.set_v_old(np.zeros_like(self.initial_nodes))
        self.set_a_old(np.zeros_like(self.initial_nodes))

    def clean_mesh(self, unordered_points, unordered_cells):
        nodes_count = len(unordered_points)
        edges_matrix = get_edges_matrix(nodes_count, unordered_cells)
        boundary_edges_count = np.sum(edges_matrix == 1, dtype=np.int64)
        edges = get_edges_list(edges_matrix)
        boundary_edges = edges[:boundary_edges_count, :]

        old_attached_point_indices = nph.get_occurances(unordered_cells)
        old_boundary_indices = nph.get_occurances(boundary_edges)

        points, cells, boundary_nodes_count = move_boundary_points_to_start(
            unordered_points,
            unordered_cells,
            old_attached_point_indices,
            old_boundary_indices,
        )
        return points, cells, boundary_nodes_count, boundary_edges_count

    def set_a_old(self, a):
        self.a_old = a

    def set_v_old(self, v):
        self.v_old = v

    def set_u_old(self, u):
        self.u_old = u

    def get_initial_index(self, point):
        return nph.get_point_index_numba(np.array(point), self.initial_nodes)

    @property
    def boundary_edges_normals(self):
        edges_nodes = self.moved_points[self.boundary_edges]
        internal_nodes = self.moved_points[self.boundary_edges_internal_nodes]
        tail_nodes, head_nodes = edges_nodes[:, 0], edges_nodes[:, 1]

        unoriented_normals = nph.get_tangential_2d(
            nph.normalize_euclidean_numba(head_nodes - tail_nodes)
        )
        internal_orientation = np.sign(
            nph.elementwise_dot(internal_nodes - tail_nodes, unoriented_normals)
        )
        result = unoriented_normals * (-1) * internal_orientation.reshape(-1, 1)
        return result

    @property
    def normalized_boundary_edges_normals(self):
        return self.normalize_rotate(self.boundary_edges_normals)

    @property
    def normalized_a_old(self):
        return self.normalize_rotate(self.a_old)

    @property
    def mean_moved_points(self):
        return np.mean(self.moved_points, axis=0)

    @property
    def mean_initial_points(self):
        return np.mean(self.initial_nodes, axis=0)

    @property
    def normalized_points(self):
        return self.normalize_rotate(self.moved_points - self.mean_moved_points)

    @property
    def normalized_initial_points(self):
        return self.initial_nodes - self.mean_initial_points

    @property
    def normalized_v_old(self):
        return self.normalize_rotate(self.v_old - np.mean(self.v_old, axis=0))

    @property
    def normalized_u_old(self):
        # TODO: Rozkminić
        # normalized_u_old2 = self.normalize_rotate(
        #    self.u_old - np.mean(self.u_old, axis=0)
        # )
        return self.normalized_points - self.normalized_initial_points
        # return self.normalize_rotate(self.moved_points - np.mean(self.moved_points, axis=0)) - self.normalized_initial_points

    @property
    def origin_u_old(self):
        return self.denormalize_rotate(self.normalized_u_old)

    @property
    def moved_points(self):
        return self.initial_nodes + self.u_old

<<<<<<< HEAD
=======
    @property
    def initial_reference_points(self):
        return self.initial_nodes[self.rotation_reference_indices]

    @property
    def moved_reference_points(self):
        return self.moved_points[self.rotation_reference_indices]

    @property
    def normalized_reference_points(self):
        return self.normalized_points[self.rotation_reference_indices]
>>>>>>> cc3ddbeb

    @property
    def moved_base(self):
        return get_base(self.moved_points, self.base_seed_indices, self.closest_seed_index)

    def normalize_rotate(self, vectors):
        return nph.get_in_base(vectors, self.moved_base)

    def denormalize_rotate(self, vectors):
        return nph.get_in_base(vectors, np.linalg.inv(self.moved_base))



    @property
    def edges_moved_points(self):
        return self.moved_points[self.edges]

    @property
    def edges_normalized_points(self):
        return self.normalized_points[self.edges]

    @property
    def cells_normalized_points(self):
        return self.normalized_points[self.cells]

    @property
    def nodes_count(self):
        return len(self.initial_nodes)

    @property
    def boundary_edges(self):
        return self.edges[: self.boundary_edges_count, :]

    @property
    def boundary_points_initial(self):
        return self.initial_nodes[: self.boundary_edges_count, :]

    @property
    def inner_nodes_count(self):
        return self.nodes_count - self.boundary_nodes_count

    @property
    def boundary_centers(self):
        return np.mean(self.moved_points[self.boundary_edges], axis=1)

    @property
    def normalized_boundary_centers(self):
        return np.mean(self.normalized_points[self.boundary_edges], axis=1)

    @property
    def edges_number(self):
        return len(self.edges)

    def safe_divide(self, a, b):
        return np.divide(a, b, out=np.zeros_like(a), where=b != 0)

    def project(self, x, y):
        y_norm = np.linalg.norm(y, keepdims=True, axis=1)
        return self.safe_divide(
            np.sum(x * y, keepdims=True, axis=1), y_norm
        ) * self.safe_divide(y, y_norm)

    @property
    def normalized_v_nt_old(self):
        normalized_v_n_old = self.project(
            self.normalized_v_old, self.normalized_initial_points
        )
        normalized_v_t_old = self.normalized_v_old - normalized_v_n_old
        return normalized_v_n_old, normalized_v_t_old<|MERGE_RESOLUTION|>--- conflicted
+++ resolved
@@ -247,7 +247,7 @@
         return np.mean(self.moved_points, axis=0)
 
     @property
-    def mean_initial_points(self):
+    def mean_initial_nodes(self):
         return np.mean(self.initial_nodes, axis=0)
 
     @property
@@ -255,8 +255,8 @@
         return self.normalize_rotate(self.moved_points - self.mean_moved_points)
 
     @property
-    def normalized_initial_points(self):
-        return self.initial_nodes - self.mean_initial_points
+    def normalized_initial_nodes(self):
+        return self.initial_nodes - self.mean_initial_nodes
 
     @property
     def normalized_v_old(self):
@@ -268,8 +268,8 @@
         # normalized_u_old2 = self.normalize_rotate(
         #    self.u_old - np.mean(self.u_old, axis=0)
         # )
-        return self.normalized_points - self.normalized_initial_points
-        # return self.normalize_rotate(self.moved_points - np.mean(self.moved_points, axis=0)) - self.normalized_initial_points
+        return self.normalized_points - self.normalized_initial_nodes
+        # return self.normalize_rotate(self.moved_points - np.mean(self.moved_points, axis=0)) - self.normalized_initial_nodes
 
     @property
     def origin_u_old(self):
@@ -279,32 +279,17 @@
     def moved_points(self):
         return self.initial_nodes + self.u_old
 
-<<<<<<< HEAD
-=======
-    @property
-    def initial_reference_points(self):
-        return self.initial_nodes[self.rotation_reference_indices]
-
-    @property
-    def moved_reference_points(self):
-        return self.moved_points[self.rotation_reference_indices]
-
-    @property
-    def normalized_reference_points(self):
-        return self.normalized_points[self.rotation_reference_indices]
->>>>>>> cc3ddbeb
-
     @property
     def moved_base(self):
-        return get_base(self.moved_points, self.base_seed_indices, self.closest_seed_index)
+        return get_base(
+            self.moved_points, self.base_seed_indices, self.closest_seed_index
+        )
 
     def normalize_rotate(self, vectors):
         return nph.get_in_base(vectors, self.moved_base)
 
     def denormalize_rotate(self, vectors):
         return nph.get_in_base(vectors, np.linalg.inv(self.moved_base))
-
-
 
     @property
     def edges_moved_points(self):
@@ -358,7 +343,7 @@
     @property
     def normalized_v_nt_old(self):
         normalized_v_n_old = self.project(
-            self.normalized_v_old, self.normalized_initial_points
+            self.normalized_v_old, self.normalized_initial_nodes
         )
         normalized_v_t_old = self.normalized_v_old - normalized_v_n_old
         return normalized_v_n_old, normalized_v_t_old