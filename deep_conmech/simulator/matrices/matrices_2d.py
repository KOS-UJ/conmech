from typing import Callable

import deep_conmech.common.config as config
import numba
import numpy as np
from conmech.features.boundaries import Boundaries
from conmech.helpers import nph
from numba import njit


<<<<<<< HEAD
@njit
def get_edges_features_matrix_2d_numba(elements, nodes):
    ELEMENT_NODES_COUNT = 3
    CONNECTED_EDGES_COUNT = 2
    int_Ph = 1 / ELEMENT_NODES_COUNT
=======
ELEMENT_NODES_COUNT = 3
CONNECTED_EDGES_COUNT = 2
INT_PH = 1 / ELEMENT_NODES_COUNT

@njit  # (parallel=True)
def get_edges_features_matrix_numba(elements, nodes):
>>>>>>> a1f5990b
    # integral of phi over the element (in 2D: 1/3, in 3D: 1/4)
    nodes_count = len(nodes)
    elements_count, element_size = elements.shape

    edges_features_matrix = np.zeros((8, nodes_count, nodes_count), dtype=np.double)
    element_initial_volume = np.zeros(elements_count)

    for element_index in range(elements_count):  # TODO: prange?
        element = elements[element_index]
        element_points = nodes[element]

        # TODO: Get rid of repetition (?)
        for i in range(element_size):
            i_dPhX, i_dPhY, element_volume = get_integral_parts_numba(element_points, i)
            # TODO: Avoid repetition
            element_initial_volume[element_index] = element_volume

            for j in range(element_size):
                j_dPhX, j_dPhY, _ = get_integral_parts_numba(element_points, j)

<<<<<<< HEAD
                volume = (i != j) * (int_Ph / CONNECTED_EDGES_COUNT)
                # divide by edge count
                # - info about each triangle is "sent" to node via all connected edges
=======
                volume = (i != j) * (INT_PH / CONNECTED_EDGES_COUNT)
                # divide by edge count - info about each triangle is "sent" to node via all connected edges
>>>>>>> a1f5990b
                # (in 2D: 2, in 3D: 3) and summed (by dot product with matrix)
                u = (1 + (i == j)) / 12.0
                # in 3D: divide by 10 or 20, in 2D: divide by 6 or 12

                v1 = INT_PH * j_dPhX
                v2 = INT_PH * j_dPhY

                w11 = i_dPhX * j_dPhX
                w12 = i_dPhX * j_dPhY
                w21 = i_dPhY * j_dPhX
                w22 = i_dPhY * j_dPhY

                edges_features_matrix[
                    :, element[i], element[j]
                ] += element_volume * np.array([volume, u, v1, v2, w11, w12, w21, w22])

    return edges_features_matrix, element_initial_volume


@njit
def get_integral_parts_numba(element_nodes, element_index):
    x_i = element_nodes[element_index]
    x_j1, x_j2 = list(element_nodes[np.arange(ELEMENT_NODES_COUNT) != element_index])

    dm = denominator_numba(x_i, x_j1, x_j2)
    element_volume = np.abs(dm) / 2.0  # = np.abs(dm) / 2.0 = shoelace_area

    y_sub = x_j2[1] - x_j1[1]
    x_sub = x_j1[0] - x_j2[0]

    dPhX = y_sub / dm
    dPhY = x_sub / dm

    return dPhX, dPhY, element_volume


@njit
def shoelace_area_numba(points):
    x = points[:, 0].copy()
    y = points[:, 1].copy()
    area = 0.5 * np.abs(np.dot(x, np.roll(y, 1)) - np.dot(y, np.roll(x, 1)))
    return area

@njit
def denominator_numba(x_i, x_j1, x_j2):
    return (
        x_i[1] * x_j1[0]
        + x_j1[1] * x_j2[0]
        + x_i[0] * x_j2[1]
        - x_i[1] * x_j2[0]
        - x_j2[1] * x_j1[0]
        - x_i[0] * x_j1[1]
    )


def calculate_constitutive_matrices(W11, W12, W21, W22, MU, LA):
    X11 = (2 * MU + LA) * W11 + MU * W22
    X22 = MU * W11 + (2 * MU + LA) * W22
    X12 = MU * W21 + LA * W12
    X21 = LA * W21 + MU * W12
    return np.block([[X11, X12], [X21, X22]])


def create_acceleration(U, density):
    Z = np.zeros_like(U)
    return density * np.block([[U, Z], [Z, U]])


def get_matrices(edges_features_matrix, MU, LA, TH, ZE, density, time_step, slice_ind):

    VOL = edges_features_matrix[0]

    U = edges_features_matrix[1][slice_ind, slice_ind]

    ALL_V = [edges_features_matrix[i][slice_ind, slice_ind] for i in range(2, 4)]
    ALL_W = [edges_features_matrix[i][slice_ind, slice_ind] for i in range(4, 8)]

    A = calculate_constitutive_matrices(*ALL_W, TH, ZE)
    B = calculate_constitutive_matrices(*ALL_W, MU, LA)
    ACC = create_acceleration(U, density)

    A_plus_B_times_ts = A + B * time_step
    C = ACC + A_plus_B_times_ts * time_step

    c11 = c22 = -0.5
    c12 = c21 = 0


    V1, V2 = ALL_V
    W11, W12, W21, W22 = ALL_W
    
    C2X = c11 * V1 + c21 * V2
    C2Y = c12 * V1 + c22 * V2

    """
    # T = (1.0 / TIMESTEP) * k11 * W11 + k12 * W12 + k21 * W21 + k22 * W22
    """

    k11 = k22 = 0.1
    k12 = k21 = 0
    K = k11 * W11 + k12 * W12 + k21 * W21 + k22 * W22

    return C, B, VOL, A_plus_B_times_ts, A, ACC, K, C2X, C2Y<|MERGE_RESOLUTION|>--- conflicted
+++ resolved
@@ -8,20 +8,12 @@
 from numba import njit
 
 
-<<<<<<< HEAD
-@njit
-def get_edges_features_matrix_2d_numba(elements, nodes):
-    ELEMENT_NODES_COUNT = 3
-    CONNECTED_EDGES_COUNT = 2
-    int_Ph = 1 / ELEMENT_NODES_COUNT
-=======
 ELEMENT_NODES_COUNT = 3
 CONNECTED_EDGES_COUNT = 2
 INT_PH = 1 / ELEMENT_NODES_COUNT
 
 @njit  # (parallel=True)
 def get_edges_features_matrix_numba(elements, nodes):
->>>>>>> a1f5990b
     # integral of phi over the element (in 2D: 1/3, in 3D: 1/4)
     nodes_count = len(nodes)
     elements_count, element_size = elements.shape
@@ -42,14 +34,8 @@
             for j in range(element_size):
                 j_dPhX, j_dPhY, _ = get_integral_parts_numba(element_points, j)
 
-<<<<<<< HEAD
-                volume = (i != j) * (int_Ph / CONNECTED_EDGES_COUNT)
-                # divide by edge count
-                # - info about each triangle is "sent" to node via all connected edges
-=======
                 volume = (i != j) * (INT_PH / CONNECTED_EDGES_COUNT)
                 # divide by edge count - info about each triangle is "sent" to node via all connected edges
->>>>>>> a1f5990b
                 # (in 2D: 2, in 3D: 3) and summed (by dot product with matrix)
                 u = (1 + (i == j)) / 12.0
                 # in 3D: divide by 10 or 20, in 2D: divide by 6 or 12
