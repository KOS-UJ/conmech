--- conflicted
+++ resolved
@@ -11,11 +11,8 @@
 MESH_LAYERS_PROPORTION = 2  # 4
 CLOSEST_COUNT = 4  # 3
 CLOSEST_BOUNDARY_COUNT = CLOSEST_COUNT - 1
-<<<<<<< HEAD
-NORMALIZE = True # True
-=======
 NORMALIZE = True
->>>>>>> e397ac05
+
 
 @dataclass
 class TrainingData:
@@ -43,7 +40,7 @@
     corners_scale_proportion: float = 0.8
 
     displacement_to_velocity_noise: float = 0.1
-    displacement_in_random_factor: float = 0. #0.2 * (0.01**2)  # 0.1 0.5 0.1 0.01 0
+    displacement_in_random_factor: float = 0.0  # 0.2 * (0.01**2)  # 0.1 0.5 0.1 0.01 0
     # same as net error, so that a_correction is similar
     velocity_in_random_factor: float = displacement_in_random_factor * 100.0
     # 0.005 * velocity_random_scale
@@ -97,7 +94,7 @@
     )
     loaded_data_memory_limit_gb = round((total_mempry_gb * 0.8), 2)
 
-    dataset_images_count: Optional[float] = 7 #8  # 16
+    dataset_images_count: Optional[float] = 7  # 8  # 16
 
     log_dataset_stats: bool = False  # True
     with_train_scenes_file: bool = False
