import functools
import json
import os

import numpy as np
<<<<<<< HEAD
from conmech.dataclass.mesh_data import MeshData
from conmech.dataclass.schedule import Schedule
import tensorflow.compat.v1 as tf
from conmech.helpers import cmh, pkh
from conmech.helpers.config import Config
=======
import tensorflow.compat.v1 as tf

from conmech.mesh.mesh_properties import MeshProperties
from conmech.properties.schedule import Schedule
from conmech.helpers import cmh
>>>>>>> 4e35cd3d
from deep_conmech.common import simulation_runner
from deep_conmech.common.training_config import TrainingConfig
from deep_conmech.graph.helpers import dch
from deep_conmech.scenarios import (Scenario, default_body_prop,
                                    default_obstacle_prop, f_rotate, m_polygon,
                                    o_side)
from deep_conmech.simulator.solver import Solver

tf.enable_eager_execution()




def load_data(meta_path, data_path):
    meta = load_meta(meta_path)

    ds = tf.data.TFRecordDataset(data_path)
    parser = functools.partial(_parse, meta=meta)
    first_input = tf.data.make_one_shot_iterator(ds).get_next()
    result = parser(first_input)

    ds = ds.map(functools.partial(_parse, meta=meta), num_parallel_calls=8)
    ds = ds.prefetch(1)  # 10
    inputs = tf.data.make_one_shot_iterator(ds).get_next()
    return inputs


def _parse(proto, meta):
    feature_lists = {k: tf.io.VarLenFeature(tf.string) for k in meta["field_names"]}
    features = tf.io.parse_single_example(proto, feature_lists)
    out = {}
    for key, field in meta["features"].items():
        data = tf.io.decode_raw(features[key].values, getattr(tf, field["dtype"]))
        data = tf.reshape(data, field["shape"])
        if field["type"] == "static":
            data = tf.tile(data, [meta["trajectory_length"], 1, 1])
        elif field["type"] == "dynamic_varlen":
            length = tf.io.decode_raw(features["length_" + key].values, tf.int32)
            length = tf.reshape(length, [-1])
            data = tf.RaggedTensor.from_row_lengths(data, row_lengths=length)
        elif field["type"] != "dynamic":
            raise ValueError("invalid data format")
        out[key] = data
    return out




def save_tf_data(data, path: str):
    writer = tf.io.TFRecordWriter(path)

    out = tf.train.Example(features=tf.train.Features(feature=data))
    writer.write(out.SerializeToString())

    writer.close()


def save_meta(meta: dict, path: str):
    with open(path, "w") as file:
        json.dump(meta, file)


def load_meta(path: str):
    with open(path, "r") as file:
        meta = json.loads(file.read())
    return meta


def to_bytes(array):
    return tf.train.Feature(bytes_list=tf.train.BytesList(value=[array.tobytes()]))


def to_dict(type, array):
    return dict(type=type, shape=[*array.shape], dtype=str(array.dtype))


def simulate(config:Config,scenario):
    return simulation_runner.plot_scenario(
        solve_function=Solver.solve,
        scenario=scenario,
        catalog="SAVE_TF",
        config=config,
        save_all=True
    )


def prepare_data(config:TrainingConfig, data_path:str):

    all_indices = pkh.get_all_indices_pickle(data_path)
    data_count = len(all_indices)
    settings_file = pkh.open_file_settings_read_pickle(data_path)
    with settings_file:
        load_function = lambda index : pkh.load_index_pickle(index=index, all_indices=all_indices, settings_file=settings_file)
        base_setting = load_function(index=0)
        elements = base_setting.elements[np.newaxis, ...].astype("int32")
        initial_nodes = base_setting.initial_nodes[np.newaxis, ...].astype("float32")
        node_type = np.zeros(
            (1, base_setting.nodes_count, 1), dtype="int32"
        )  # TODO: Mask boundary points

        moved_nodes_list = []
        forces_list = []
    
        for index in cmh.get_tqdm(range(data_count), config=config, desc="Preparing data to save"):
            setting = load_function(index=index)
            moved_nodes_list.append(setting.moved_nodes)
            forces_list.append(setting.forces)
    moved_nodes = np.array(moved_nodes_list, dtype="float32")
    forces = np.array(forces_list, dtype="float32")

    meta = dict(
        simulator="conmech",
        dt=base_setting.time_step,
        collision_radius=None,
        features=dict(
            cells=to_dict("static", elements),
            node_type=to_dict("static", node_type),
            mesh_pos=to_dict("static", initial_nodes),
            forces=to_dict("dynamic", forces),
            world_pos=to_dict("dynamic", moved_nodes),
        ),
        field_names=["cells", "node_type", "mesh_pos", "forces", "world_pos"],
        trajectory_length=data_count,
    )

    data = dict(
        cells=to_bytes(elements),
        node_type=to_bytes(node_type),
        mesh_pos=to_bytes(initial_nodes),
        forces=to_bytes(forces),
        world_pos=to_bytes(moved_nodes),
    )

    return meta, data


def main():
    config = TrainingConfig()
    dch.set_memory_limit(config=config)
    directory = "/home/michal/Desktop/DATA/conmech"
    cmh.recreate_folder(directory)

    scenario = Scenario(
        "polygon_rotate",
        MeshProperties(
            dimension=2,
            mesh_type=m_polygon,
            scale=[1],
            mesh_density=[32],
            is_adaptive=False,
        ),
        default_body_prop,
        default_obstacle_prop,
        schedule=Schedule(final_time=8.0),
        forces_function=f_rotate,
        obstacles=o_side,
    )

    data_path = simulate(config=config, scenario=scenario)
    meta, data = prepare_data(config=config, data_path=data_path)

    meta_path = os.path.join(directory, "meta.json")
    save_meta(meta, meta_path)

    for mode in ["train", "test", "valid"]:
        data_path = f"{directory}/{mode}.tfrecord"
        save_tf_data(data, data_path)

    print("DONE")


if __name__ == "__main__":
    main()<|MERGE_RESOLUTION|>--- conflicted
+++ resolved
@@ -3,19 +3,11 @@
 import os
 
 import numpy as np
-<<<<<<< HEAD
-from conmech.dataclass.mesh_data import MeshData
-from conmech.dataclass.schedule import Schedule
-import tensorflow.compat.v1 as tf
-from conmech.helpers import cmh, pkh
-from conmech.helpers.config import Config
-=======
 import tensorflow.compat.v1 as tf
 
 from conmech.mesh.mesh_properties import MeshProperties
 from conmech.properties.schedule import Schedule
 from conmech.helpers import cmh
->>>>>>> 4e35cd3d
 from deep_conmech.common import simulation_runner
 from deep_conmech.common.training_config import TrainingConfig
 from deep_conmech.graph.helpers import dch
