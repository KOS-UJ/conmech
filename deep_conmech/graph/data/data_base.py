--- conflicted
+++ resolved
@@ -1,7 +1,4 @@
-<<<<<<< HEAD
-=======
 import os
->>>>>>> 0ba654fa
 import re
 from os import listdir
 from os.path import isfile, join
@@ -13,17 +10,9 @@
 from conmech.helpers.config import Config
 from deep_conmech.common import simulation_runner
 from deep_conmech.common.training_config import TrainingConfig
-<<<<<<< HEAD
-from deep_conmech.graph.data.dataset_statistics import (
-    DatasetStatistics,
-    FeaturesStatistics,
-)
-from deep_conmech.graph.helpers import dch
-=======
 from deep_conmech.graph.data.dataset_statistics import (DatasetStatistics,
                                                         FeaturesStatistics)
 from deep_conmech.graph.helpers import dch, thh
->>>>>>> 0ba654fa
 from deep_conmech.graph.setting.setting_input import SettingInput
 from deep_conmech.scenarios import Scenario
 from deep_conmech.simulator.setting.setting_iterable import SettingIterable
@@ -108,15 +97,6 @@
 
 class BaseDatasetDynamic:
     def __init__(
-<<<<<<< HEAD
-            self,
-            dimension,
-            relative_path,
-            data_count,
-            randomize_at_load,
-            num_workers,
-            config: TrainingConfig,
-=======
         self,
         dimension:int,
         description: str,
@@ -124,17 +104,12 @@
         randomize_at_load:bool,
         num_workers:int,
         config: TrainingConfig,
->>>>>>> 0ba654fa
     ):
         self.dimension = dimension
         self.description = description
         self.data_count = data_count
         self.randomize_at_load = randomize_at_load
-<<<<<<< HEAD
-        self.num_workers = 1  # TODO #65 num_workers
-=======
         self.num_workers = num_workers
->>>>>>> 0ba654fa
         self.config = config
 
     def get_setting_input(self, scenario: Scenario, config: Config) -> SettingInput:
@@ -144,11 +119,7 @@
             obstacle_prop=scenario.obstacle_prop,
             schedule=scenario.schedule,
             config=config,
-<<<<<<< HEAD
-            create_in_subprocess=False,  # TODO #65
-=======
             create_in_subprocess=False,
->>>>>>> 0ba654fa
         )
         setting.set_randomization(False)
         setting.set_obstacles(scenario.obstacles)
@@ -188,12 +159,6 @@
         cmh.create_folders(self.main_directory)
         cmh.create_folders(self.images_directory)
 
-<<<<<<< HEAD
-        # indices_to_do = get_indices_to_do(range(self.data_count), self.data_path)
-        # if not indices_to_do:
-        #    print(f"Taking prepared {self.relative_path} data")
-        #    return
-=======
         self.all_indices = SettingIterable.get_all_indices_pickle(self.data_path)
         if self.data_count == len(self.all_indices):
             settings_path = f"{self.data_path}.settings"
@@ -215,8 +180,7 @@
 
     def load_data_to_ram(self):
         setting_tqdm = cmh.get_tqdm(iterable=SettingIterable.get_iterator_pickle(self.data_path), config=self.config, desc="Loading dataset to RAM")
-        self.loaded_settings = [setting for setting in setting_tqdm] 
->>>>>>> 0ba654fa
+        self.loaded_settings = [setting for setting in setting_tqdm]
 
 
     def generate_data_process(self, num_workers, process_id):
@@ -237,17 +201,6 @@
     @property
     def images_directory(self):
         return f"{self.main_directory}/images"
-
-<<<<<<< HEAD
-    '''
-    def save(self, setting, exact_normalized_a_torch, index):
-        setting_copy = copy.deepcopy(setting)
-        setting_copy.exact_normalized_a_torch = exact_normalized_a_torch
-        setting_copy.clear_save()
-        torch.save(setting_copy, self.get_setting_path(index))
-    '''
-=======
->>>>>>> 0ba654fa
 
     def get_example(self, index):
         if self.loaded_settings is not None:
