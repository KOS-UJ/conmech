import copy
import re
from os import listdir
from os.path import isfile, join

<<<<<<< HEAD
=======
from deep_conmech.common.training_config import TrainingConfig
import numpy as np
>>>>>>> 7dddf59a
import torch
from torch_geometric.loader import DataLoader

from conmech.helpers import cmh, mph
from deep_conmech.common import simulation_runner
from deep_conmech.graph.data.dataset_statistics import (
    DatasetStatistics,
    FeaturesStatistics,
)
from deep_conmech.graph.helpers import dch, thh
from deep_conmech.graph.setting.setting_input import SettingInput
from deep_conmech.scenarios import Scenario
<<<<<<< HEAD
=======
from deep_conmech.simulator.setting.setting_forces import *
from deep_conmech.simulator.setting.setting_iterable import SettingIterable
>>>>>>> 7dddf59a
from deep_conmech.simulator.solver import Solver


def print_dataset(dataset, cutoff, timestamp, description):
    print(f"Printing dataset {description}...")
    dataloader = get_print_dataloader(dataset)
    batch = next(iter(dataloader))
    iterations = np.min([len(batch), cutoff])
    # for i in range(iterations):
    #    plotter_mapper.plot_data_setting(batch.setting[i], i, timestamp)

    # for _ in range(100):
    #    setting.set_forces(np.random.uniform(
    #        low= -config.FORCES_DATA_SCALE,
    #        high= config.FORCES_DATA_SCALE,
    #        size=(setting.nodes_count, dim)
    #    ))
    #    test_setting(setting)
    #    a = setting.calculate_normalized()
    #    setting.iterate(a)
    # break


def get_print_dataloader(dataset):
    return get_dataloader(
        dataset, dataset.config.BATCH_SIZE, num_workers=0, shuffle=False
    )


def get_valid_dataloader(dataset):
    return get_dataloader(
        dataset,
        dataset.config.td.VALID_BATCH_SIZE,
        num_workers=dataset.config.DATALOADER_WORKERS,
        shuffle=False,
    )


def get_train_dataloader(dataset):
    return get_dataloader(
        dataset,
        dataset.config.td.BATCH_SIZE,
        num_workers=dataset.config.DATALOADER_WORKERS,
        shuffle=True,
    )


def get_all_dataloader(dataset):
    return get_dataloader(dataset, len(dataset), num_workers=0, shuffle=False)


def get_dataloader(dataset, batch_size, num_workers, shuffle):
    return DataLoader(
        dataset=dataset,
        batch_size=batch_size,
        shuffle=shuffle,
        num_workers=num_workers,
        pin_memory=True,  ############################
    )


def is_memory_overflow(config: TrainingConfig, step_tqdm, tqdm_description):
    memory_usage = dch.get_used_memory_gb()
    step_tqdm.set_description(
        f"{tqdm_description} - memory usage {memory_usage:.2f}/{config.GENERATION_MEMORY_LIMIT_GB}"
    )
    memory_overflow = memory_usage > config.GENERATION_MEMORY_LIMIT_GB
    if memory_overflow:
        step_tqdm.set_description(f"{step_tqdm.desc} - memory overflow")
    return memory_usage > config.GENERATION_MEMORY_LIMIT_GB


def get_process_data_range(process_id, data_part_count):
    return range(process_id * data_part_count, (process_id + 1) * data_part_count)


def get_indices(path):
    filenames = [f for f in listdir(path) if isfile(join(path, f))]
    indices = [int(re.sub("[^0-9]", "", filename)) for filename in filenames]
    return indices


def get_indices_to_do(data_range, path):
    indices_done = get_indices(path)
    indices_to_do = list(set(data_range) - set(indices_done))
    return indices_to_do


def get_and_check_indices_to_do(data_range, path, process_id):
    indices_to_do = get_indices_to_do(data_range, path)
    if not indices_to_do:
        cmh.get_tqdm(range(1), desc=f"Process {process_id} - done", position=process_id)
    return indices_to_do


def get_assigned_scenarios(all_scenarios, num_workers, process_id):
    scenarios_count = len(all_scenarios)
    if scenarios_count % num_workers != 0:
        raise Exception("Cannot divide data generation work")
    assigned_scenarios_count = int(scenarios_count / num_workers)
    assigned_scenarios = all_scenarios[
                         process_id
                         * assigned_scenarios_count: (process_id + 1)
                                                     * assigned_scenarios_count
                         ]
    return assigned_scenarios


class BaseDatasetDynamic:
    def __init__(
<<<<<<< HEAD
            self,
            dimension,
            relative_path,
            data_count,
            randomize_at_load,
            num_workers,
            config: Config,
=======
        self,
        dimension,
        relative_path,
        data_count,
        randomize_at_load,
        num_workers,
        config: TrainingConfig,
>>>>>>> 7dddf59a
    ):
        self.dimension = dimension
        self.relative_path = relative_path
        self.data_count = data_count
        self.randomize_at_load = randomize_at_load
        self.num_workers = 1 ############################# num_workers
        self.config = config

    def get_setting_input(self, scenario: Scenario, config: Config):
        setting = SettingInput(
            mesh_data=scenario.mesh_data,
            body_prop=scenario.body_prop,
            obstacle_prop=scenario.obstacle_prop,
            schedule=scenario.schedule,
            config=config,
            create_in_subprocess=False,  #####
        )
        setting.set_randomization(False)
        setting.set_obstacles(scenario.obstacles)
        return setting

    def get_statistics(self):
        dataloader = get_train_dataloader(self)

        nodes_data = torch.empty((0, SettingInput.nodes_data_dim()))
        edges_data = torch.empty((0, SettingInput.edges_data_dim()))
        for data in cmh.get_tqdm(dataloader, config=self.config,
                                 desc="Calculating dataset statistics"):
            nodes_data = torch.cat((nodes_data, data.x))
            edges_data = torch.cat((edges_data, data.edge_attr))

        nodes_statistics = FeaturesStatistics(
            nodes_data, SettingInput.get_nodes_data_description(self.dimension)
        )
        edges_statistics = FeaturesStatistics(
            edges_data, SettingInput.get_edges_data_description(self.dimension)
        )

        return DatasetStatistics(
            nodes_statistics=nodes_statistics, edges_statistics=edges_statistics
        )

    def update_data(self):
        pass

    def clear_and_initialize_data(self):
        print(f"Clearing {self.relative_path} data")
        cmh.clear_folder(self.main_directory)
        cmh.clear_folder(self.images_directory)
        self.initialize_data()

    def initialize_data(self):
        cmh.create_folders(self.main_directory)
        cmh.create_folders(self.images_directory)

        #indices_to_do = get_indices_to_do(range(self.data_count), self.data_path)
        #if not indices_to_do:
        #    print(f"Taking prepared {self.relative_path} data")
        #    return

        result = False
        while result is False:
            result = mph.run_processes(
                self.generate_data_process, (), self.num_workers,
            )
            if result is False:
                print("Restarting data generation")

    def generate_data_process(self, num_workers, process_id):
        pass

    @property
    def main_directory(self):
        return f"./datasets/{self.config.DATA_FOLDER}/{self.relative_path}"

    @property
    def images_directory(self):
        return f"{self.main_directory}/images"


    '''
    def save(self, setting, exact_normalized_a_torch, index):
        setting_copy = copy.deepcopy(setting)
        setting_copy.exact_normalized_a_torch = exact_normalized_a_torch
        setting_copy.clear_save()
        torch.save(setting_copy, self.get_setting_path(index))
    '''

    def get_example(self, index):
        setting = SettingIterable.load_index_pickle(self.main_directory, index)
        if self.randomize_at_load:
            setting.set_randomization(True)
            exact_normalized_a_torch = Solver.clean_acceleration(
                setting, setting.exact_normalized_a_torch
            )
        else:
            exact_normalized_a_torch = setting.exact_normalized_a_torch

        setting.exact_normalized_a_torch = None
        data = setting.get_data(
            f"{cmh.get_timestamp(self.config)} - {index}", exact_normalized_a_torch
        )
        return data

    def check_and_print(
            self, data_count, current_index, setting, step_tqdm, tqdm_description
    ):
        cutoff = self.config.PRINT_DATA_CUTOFF
        relative_index = current_index % int(data_count * cutoff)
        if relative_index == 0:
            step_tqdm.set_description(
                f"{tqdm_description} - printing data {current_index}"
            )
            self.plot_data_setting(setting, current_index, self.images_directory)
        if relative_index == 1:
            step_tqdm.set_description(tqdm_description)

    def __getitem__(self, index):
        return self.get_example(index)

    def __len__(self):
        return self.data_count

    def plot_data_setting(self, setting, filename, catalog):
        cmh.create_folders(catalog)
        extension = "png"  # pdf
        path = f"{catalog}/{filename}.{extension}"
        simulation_runner.plot_setting(
            current_time=0,
            setting=setting,
            path=path,
            base_setting=None,
            draw_detailed=True,
            extension=extension,
        )<|MERGE_RESOLUTION|>--- conflicted
+++ resolved
@@ -3,11 +3,8 @@
 from os import listdir
 from os.path import isfile, join
 
-<<<<<<< HEAD
-=======
 from deep_conmech.common.training_config import TrainingConfig
 import numpy as np
->>>>>>> 7dddf59a
 import torch
 from torch_geometric.loader import DataLoader
 
@@ -20,11 +17,8 @@
 from deep_conmech.graph.helpers import dch, thh
 from deep_conmech.graph.setting.setting_input import SettingInput
 from deep_conmech.scenarios import Scenario
-<<<<<<< HEAD
-=======
 from deep_conmech.simulator.setting.setting_forces import *
 from deep_conmech.simulator.setting.setting_iterable import SettingIterable
->>>>>>> 7dddf59a
 from deep_conmech.simulator.solver import Solver
 
 
@@ -135,15 +129,6 @@
 
 class BaseDatasetDynamic:
     def __init__(
-<<<<<<< HEAD
-            self,
-            dimension,
-            relative_path,
-            data_count,
-            randomize_at_load,
-            num_workers,
-            config: Config,
-=======
         self,
         dimension,
         relative_path,
@@ -151,7 +136,6 @@
         randomize_at_load,
         num_workers,
         config: TrainingConfig,
->>>>>>> 7dddf59a
     ):
         self.dimension = dimension
         self.relative_path = relative_path
