--- conflicted
+++ resolved
@@ -16,21 +16,21 @@
     y = sol.body.mesh.initial_nodes[:, 1]
 
     soltri = tri.Triangulation(x, y, triangles=sol.body.mesh.elements)
-    u1hi = tri.LinearTriInterpolator(soltri, sol.displacement[:, 0])
-    u2hi = tri.LinearTriInterpolator(soltri, sol.displacement[:, 1])
+    u1hi = tri.LinearTriInterpolator(soltri, sol.velocity[:, 0])
+    u2hi = tri.LinearTriInterpolator(soltri, sol.velocity[:, 1])
     thi = tri.LinearTriInterpolator(soltri, sol.temperature)
 
     for element in ref.body.mesh.elements:
         x0 = ref.body.mesh.initial_nodes[element[0]]
         x1 = ref.body.mesh.initial_nodes[element[1]]
         x2 = ref.body.mesh.initial_nodes[element[2]]
-        u1_0 = ref.displacement[element[0], 0]
-        u1_1 = ref.displacement[element[1], 0]
-        u1_2 = ref.displacement[element[2], 0]
+        u1_0 = ref.velocity[element[0], 0]
+        u1_1 = ref.velocity[element[1], 0]
+        u1_2 = ref.velocity[element[2], 0]
         u1 = u1_0 + u1_1 + u1_2
-        u2_0 = ref.displacement[element[0], 1]
-        u2_1 = ref.displacement[element[1], 1]
-        u2_2 = ref.displacement[element[2], 1]
+        u2_0 = ref.velocity[element[0], 1]
+        u2_1 = ref.velocity[element[1], 1]
+        u2_2 = ref.velocity[element[2], 1]
         u2 = u2_0 + u2_1 + u2_2
         t0 = ref.temperature[element[0]]
         t1 = ref.temperature[element[1]]
@@ -53,34 +53,6 @@
     #     reference = pickle.load(output)
 
     T = 1
-<<<<<<< HEAD
-    kn = 5
-    hn = 5
-    ks = range(kn)
-    hs = range(hn)
-    ue = np.empty((kn, hn))
-    te = np.empty((kn, hn))
-    for h in hs:
-        for k in ks:
-            with open(f'output/temp/k_{k}_h_{h}', 'rb') as output:
-                solution = pickle.load(output)
-                u, t = compare(reference, solution)
-                ue[k, h] = u / denominator
-                te[k, h] = t / denominator
-                print(k, h, u, t)
-    print(repr(ue))
-    print(repr(te))
-    # ue = np.asarray([[0.18822859, 0.05856562, 0.03364681, 0.02754594, 0.0222198],
-    #        [0.19246518, 0.04755538, 0.02042398, 0.01395414, 0.0104574],
-    #        [0.1982109, 0.04473886, 0.0193025, 0.00929889, 0.00495618],
-    #        [0.19453114, 0.04524889, 0.0099461, 0.00729312, 0.00306819],
-    #        [0.19293092, 0.04545879, 0.01083102, 0.00413664, 0.00229288]])
-    # te = np.asarray([[0.0531951, 0.01755566, 0.00905773, 0.00693817, 0.00640698],
-    #        [0.05372278, 0.0145119, 0.0053641, 0.00318762, 0.00264197],
-    #        [0.05501253, 0.01335008, 0.00406745, 0.00182335, 0.0012826],
-    #        [0.05375006, 0.01257149, 0.00331705, 0.00118129, 0.00063839],
-    #        [0.05318055, 0.01239222, 0.00316397, 0.00090595, 0.00029507]])
-=======
     kn = 10
     hn = 6
     ks = range(1, kn)
@@ -97,7 +69,6 @@
     #             print(k, h, u, t)
     # print(repr(ue))
     # print(repr(te))
->>>>>>> d6ef7913
 
     ue = np.array([[0.,  0,  0, 0,  0,  0, 0],
        [ 1.77550752e-003,  6.35420955e-003,  7.44978705e-003,
@@ -147,12 +118,10 @@
     plt.title("Velocity error")
     plt.xlabel("spatial step: h")
     plt.ylabel("error: $||v-v^h||_V$")
-    plt.plot(h_ticks, (ue[ks[0], 0] ** .5 * np.asarray(h_ticks)) ** 2, color="silver", linewidth=4.0, label=f"optimal")
+    plt.plot(h_ticks, (ue[ks[0], 0] ** .5 * np.asarray(h_ticks)) ** 2, color="silver", linewidth=4.0)
     for k in ks:
-        plt.plot(h_ticks, ue[k, :], "s-", label="$2^{-" + str(k) + "}$")
+        plt.plot(h_ticks, ue[k, :], "s-", label="some")
     plt.xticks(h_ticks, h_ticks)
-    plt.legend(title="time step: k")
-    plt.xlim(max(h_ticks)*1.125, min(h_ticks)*0.875)
     plt.show()
 
     # plt.xscale("log")
@@ -160,14 +129,8 @@
     plt.title("Temperature error")
     plt.xlabel("spatial step: h")
     plt.ylabel(r"error: $||\theta-\theta^h||_V$")
-    plt.plot(h_ticks, (te[ks[0], 0] ** .5 * np.asarray(h_ticks)) ** 2, color="silver", linewidth=4.0, label=f"optimal")
+    plt.plot(h_ticks, (te[ks[0], 0] ** .5 * np.asarray(h_ticks)) ** 2, color="silver", linewidth=4.0)
     for k in ks:
-        plt.plot(h_ticks, te[k, :], "s-", label="$2^{-" + str(k) + "}$")
+        plt.plot(h_ticks, te[k, :], "s-")
     plt.xticks(h_ticks, h_ticks)
-<<<<<<< HEAD
-    plt.legend(title="time step: k")
-    plt.xlim(max(h_ticks)*1.125, min(h_ticks)*0.875)
-    plt.show()
-=======
-    plt.show()
->>>>>>> d6ef7913
+    plt.show()