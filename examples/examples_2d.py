import numpy as np

import deep_conmech.scenarios as scenarios
from deep_conmech.scenarios import Scenario
from conmech.dataclass.mesh_data import MeshData
from conmech.dataclass.obstacle_properties import ObstacleProperties
from conmech.dataclass.schedule import Schedule
from conmech.helpers.config import Config
from deep_conmech.common import simulation_runner


<<<<<<< HEAD
def main(mesh_density=3, final_time=1.10, plot_animation=True):
    config = Config(SHELL=False)
=======
def main(mesh_density=3, final_time=5, plot_animation=True):
    config=Config(SHELL=False)
>>>>>>> 0ba654fa
    all_scenarios = [
        Scenario(
            id="circle_slide_roll",
            mesh_data=MeshData(
                dimension=2,
                mesh_type=scenarios.m_circle,
                scale=[1],
                mesh_density=[mesh_density],
            ),
            body_prop=scenarios.default_body_prop,
            obstacle_prop=scenarios.default_obstacle_prop,
            schedule=Schedule(final_time=final_time),
            forces_function=np.array([0.0, -0.5]),
            obstacles=np.array(
                [[[0.7, 1.0], [-0.3, 1.0]], [[0.0, -0.01], [4.0, -0.01]]]
            ),
        ),
        Scenario(
            id="circle_flat_A_roll",
            mesh_data=MeshData(
                dimension=2,
                mesh_type=scenarios.m_circle,
                scale=[1],
                mesh_density=[mesh_density],
            ),
            body_prop=scenarios.default_body_prop,
            obstacle_prop=ObstacleProperties(hardness=100.0, friction=5.0),
            schedule=Schedule(final_time=final_time),
            forces_function=np.array([2.0, -0.5]),
            obstacles=np.array([[[0.0, 1.0]], [[0.0, 0.0]]]),
        ),
        Scenario(
            id="circle_flat_B_roll",
            mesh_data=MeshData(
                dimension=2,
                mesh_type=scenarios.m_circle,
                scale=[1],
                mesh_density=[mesh_density],
            ),
            body_prop=scenarios.default_body_prop,
            obstacle_prop=ObstacleProperties(hardness=10.0, friction=5.0),
            schedule=Schedule(final_time=final_time),
            forces_function=np.array([2.0, -0.5]),
            obstacles=np.array([[[0.0, 1.0]], [[0.0, 0.0]]]),
        ),
        Scenario(
            id="circle_flat_C_roll",
            mesh_data=MeshData(
                dimension=2,
                mesh_type=scenarios.m_circle,
                scale=[1],
                mesh_density=[mesh_density],
            ),
            body_prop=scenarios.default_body_prop,
            obstacle_prop=ObstacleProperties(hardness=100.0, friction=0.5),
            schedule=Schedule(final_time=final_time),
            forces_function=np.array([2.0, -0.5]),
            obstacles=np.array([[[0.0, 1.0]], [[0.0, 0.0]]]),
        ),
        Scenario(
            id="rectangle_flat_roll",
            mesh_data=MeshData(
                dimension=2,
                mesh_type=scenarios.m_rectangle,
                scale=[1],
                mesh_density=[mesh_density],
            ),
            body_prop=scenarios.default_body_prop,
            obstacle_prop=scenarios.default_obstacle_prop,
            schedule=Schedule(final_time=final_time),
            forces_function=np.array([2.0, -0.5]),
            obstacles=np.array([[[0.0, 1.0]], [[0.0, 0.0]]]),
        ),
    ]

    simulation_runner.run_examples(
        all_scenarios=all_scenarios,
        file=__file__,
        plot_animation=plot_animation,
        config=config
    )


if __name__ == "__main__":
    main()<|MERGE_RESOLUTION|>--- conflicted
+++ resolved
@@ -8,14 +8,8 @@
 from conmech.helpers.config import Config
 from deep_conmech.common import simulation_runner
 
-
-<<<<<<< HEAD
-def main(mesh_density=3, final_time=1.10, plot_animation=True):
-    config = Config(SHELL=False)
-=======
 def main(mesh_density=3, final_time=5, plot_animation=True):
     config=Config(SHELL=False)
->>>>>>> 0ba654fa
     all_scenarios = [
         Scenario(
             id="circle_slide_roll",
